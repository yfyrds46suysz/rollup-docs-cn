import { isUnknownKey, ObjectPath, ObjectPathKey, UNKNOWN_KEY } from '../variables/VariableReassignmentTracker';
import Property from './Property';
import CallOptions from '../CallOptions';
import ExecutionPathOptions from '../ExecutionPathOptions';
import Identifier from './Identifier';
<<<<<<< HEAD
import { ExpressionEntity, ForEachReturnExpressionCallback, SomeReturnExpressionCallback } from './shared/Expression';
import { UNKNOWN_VALUE } from '../values';
import { Node, NodeBase } from './shared/Node';
=======
import { ForEachReturnExpressionCallback, SomeReturnExpressionCallback } from './shared/Expression';
import { objectMembers } from '../values';
import { NodeBase } from './shared/Node';
>>>>>>> f647e702
import { NodeType } from './NodeType';

const PROPERTY_KINDS_READ = ['init', 'get'];
const PROPERTY_KINDS_WRITE = ['init', 'set'];

<<<<<<< HEAD
export const UNKNOWN_OBJECT_EXPRESSION: ExpressionEntity = {
	reassignPath: () => {},
	forEachReturnExpressionWhenCalledAtPath: () => {},
	getValue: () => UNKNOWN_VALUE,
	hasEffectsWhenAccessedAtPath: path => path.length > 1,
	hasEffectsWhenAssignedAtPath: path => path.length > 1,
	hasEffectsWhenCalledAtPath: () => true,
	someReturnExpressionWhenCalledAtPath: () => true,
	toString: () => '[[UNKNOWN OBJECT]]'
};

export function isObjectExpression (node: Node): node is ObjectExpression {
	return node.type === NodeType.ObjectExpression;
}

=======
>>>>>>> f647e702
export default class ObjectExpression extends NodeBase {
	type: NodeType.ObjectExpression;
	properties: Property[];

	reassignPath (path: ObjectPath, options: ExecutionPathOptions) {
		if (path.length === 0) return;

		const { properties, hasCertainHit } = this._getPossiblePropertiesWithName(
			path[0],
			path.length === 1 ? PROPERTY_KINDS_WRITE : PROPERTY_KINDS_READ
		);
		(path.length === 1 || hasCertainHit) &&
		properties.forEach(
			property =>
				(path.length > 1 || property.kind === 'set') &&
				property.reassignPath(path.slice(1), options)
		);
	}

	forEachReturnExpressionWhenCalledAtPath (
		path: ObjectPath,
		callOptions: CallOptions,
		callback: ForEachReturnExpressionCallback,
		options: ExecutionPathOptions
	) {
		if (path.length === 0) return;

		const { properties, hasCertainHit } = this._getPossiblePropertiesWithName(
			path[0],
			PROPERTY_KINDS_READ
		);
		hasCertainHit &&
		properties.forEach(property =>
			property.forEachReturnExpressionWhenCalledAtPath(
				path.slice(1),
				callOptions,
				callback,
				options
			)
		);
	}

	_getPossiblePropertiesWithName (name: ObjectPathKey, kinds: ObjectPath) {
		if (name === UNKNOWN_KEY) {
			return { properties: this.properties, hasCertainHit: false };
		}
		const properties = [];
		let hasCertainHit = false;

		for (let index = this.properties.length - 1; index >= 0; index--) {
			const property = this.properties[index];
			if (kinds.indexOf(property.kind) < 0) continue;
			if (property.computed) {
				properties.push(property);
			} else if ((<Identifier>property.key).name === name) {
				properties.push(property);
				hasCertainHit = true;
				break;
			}
		}
		return { properties, hasCertainHit };
	}

	hasEffectsWhenAccessedAtPath (path: ObjectPath, options: ExecutionPathOptions) {
		if (path.length === 0) return false;

		const { properties, hasCertainHit } = this._getPossiblePropertiesWithName(
			path[0],
			PROPERTY_KINDS_READ
		);
		return (
			(path.length > 1 && !hasCertainHit) ||
			properties.some(property =>
				property.hasEffectsWhenAccessedAtPath(path.slice(1), options)
			)
		);
	}

	hasEffectsWhenAssignedAtPath (path: ObjectPath, options: ExecutionPathOptions) {
		if (path.length === 0) return false;

		const { properties, hasCertainHit } = this._getPossiblePropertiesWithName(
			path[0],
			path.length === 1 ? PROPERTY_KINDS_WRITE : PROPERTY_KINDS_READ
		);
		return (
			(path.length > 1 && !hasCertainHit) ||
			properties.some(
				property =>
					(path.length > 1 || property.kind === 'set') &&
					property.hasEffectsWhenAssignedAtPath(path.slice(1), options)
			)
		);
	}

	hasEffectsWhenCalledAtPath (path: ObjectPath, callOptions: CallOptions, options: ExecutionPathOptions): boolean {
		if (path.length === 0) return true;
		const subPath = path[0];
		if (path.length === 1 && !isUnknownKey(subPath) && objectMembers[subPath]) {
			return false;
		}

		const { properties, hasCertainHit } = this._getPossiblePropertiesWithName(
			path[0],
			PROPERTY_KINDS_READ
		);
		return (
			!hasCertainHit ||
			properties.some(property =>
				property.hasEffectsWhenCalledAtPath(path.slice(1), callOptions, options)
			)
		);
	}

	someReturnExpressionWhenCalledAtPath (
		path: ObjectPath,
		callOptions: CallOptions,
		predicateFunction: SomeReturnExpressionCallback,
		options: ExecutionPathOptions
	): boolean {
		if (path.length === 0) return true;
		const subPath = path[0];
		if (path.length === 1 && !isUnknownKey(subPath) && objectMembers[subPath]) {
			return predicateFunction(options)(objectMembers[subPath].returns);
		}

		const { properties, hasCertainHit } = this._getPossiblePropertiesWithName(
			subPath,
			PROPERTY_KINDS_READ
		);
		return (
			!hasCertainHit ||
			properties.some(property =>
				property.someReturnExpressionWhenCalledAtPath(
					path.slice(1),
					callOptions,
					predicateFunction,
					options
				)
			)
		);
	}
}<|MERGE_RESOLUTION|>--- conflicted
+++ resolved
@@ -3,38 +3,18 @@
 import CallOptions from '../CallOptions';
 import ExecutionPathOptions from '../ExecutionPathOptions';
 import Identifier from './Identifier';
-<<<<<<< HEAD
-import { ExpressionEntity, ForEachReturnExpressionCallback, SomeReturnExpressionCallback } from './shared/Expression';
-import { UNKNOWN_VALUE } from '../values';
-import { Node, NodeBase } from './shared/Node';
-=======
 import { ForEachReturnExpressionCallback, SomeReturnExpressionCallback } from './shared/Expression';
 import { objectMembers } from '../values';
-import { NodeBase } from './shared/Node';
->>>>>>> f647e702
+import { Node, NodeBase } from './shared/Node';
 import { NodeType } from './NodeType';
 
 const PROPERTY_KINDS_READ = ['init', 'get'];
 const PROPERTY_KINDS_WRITE = ['init', 'set'];
 
-<<<<<<< HEAD
-export const UNKNOWN_OBJECT_EXPRESSION: ExpressionEntity = {
-	reassignPath: () => {},
-	forEachReturnExpressionWhenCalledAtPath: () => {},
-	getValue: () => UNKNOWN_VALUE,
-	hasEffectsWhenAccessedAtPath: path => path.length > 1,
-	hasEffectsWhenAssignedAtPath: path => path.length > 1,
-	hasEffectsWhenCalledAtPath: () => true,
-	someReturnExpressionWhenCalledAtPath: () => true,
-	toString: () => '[[UNKNOWN OBJECT]]'
-};
-
 export function isObjectExpression (node: Node): node is ObjectExpression {
 	return node.type === NodeType.ObjectExpression;
 }
 
-=======
->>>>>>> f647e702
 export default class ObjectExpression extends NodeBase {
 	type: NodeType.ObjectExpression;
 	properties: Property[];
