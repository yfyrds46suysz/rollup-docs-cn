import ArrayExpression from './ArrayExpression.js';
import ArrowFunctionExpression from './ArrowFunctionExpression.js';
import AssignmentExpression from './AssignmentExpression.js';
import BinaryExpression from './BinaryExpression.js';
import BlockStatement from './BlockStatement.js';
import CallExpression from './CallExpression.js';
import CatchClause from './CatchClause.js';
import ClassDeclaration from './ClassDeclaration.js';
import ClassExpression from './ClassExpression.js';
import ConditionalExpression from './ConditionalExpression.js';
import EmptyStatement from './EmptyStatement.js';
import ExportAllDeclaration from './ExportAllDeclaration.js';
import ExportDefaultDeclaration from './ExportDefaultDeclaration.js';
import ExportNamedDeclaration from './ExportNamedDeclaration.js';
import ExpressionStatement from './ExpressionStatement.js';
import ForStatement from './ForStatement.js';
import ForInStatement from './ForInStatement.js';
import ForOfStatement from './ForOfStatement.js';
import FunctionDeclaration from './FunctionDeclaration.js';
import FunctionExpression from './FunctionExpression.js';
import Identifier from './Identifier.js';
import IfStatement from './IfStatement.js';
import ImportDeclaration from './ImportDeclaration.js';
import Literal from './Literal.js';
import LogicalExpression from './LogicalExpression.js';
import MemberExpression from './MemberExpression.js';
import NewExpression from './NewExpression.js';
import ObjectExpression from './ObjectExpression.js';
import Statement from './shared/Statement.js';
import SwitchStatement from './SwitchStatement.js';
import TemplateLiteral from './TemplateLiteral.js';
import ThisExpression from './ThisExpression.js';
import ThrowStatement from './ThrowStatement.js';
import UnaryExpression from './UnaryExpression.js';
import UpdateExpression from './UpdateExpression.js';
import VariableDeclarator from './VariableDeclarator.js';
import VariableDeclaration from './VariableDeclaration.js';

export default {
	ArrayExpression,
	ArrowFunctionExpression,
	AssignmentExpression,
	BinaryExpression,
	BlockStatement,
	CallExpression,
	CatchClause,
	ClassDeclaration,
	ClassExpression,
	ConditionalExpression,
	DoWhileStatement: Statement,
	EmptyStatement,
	ExportAllDeclaration,
	ExportDefaultDeclaration,
	ExportNamedDeclaration,
	ExpressionStatement,
	ForStatement,
	ForInStatement,
	ForOfStatement,
	FunctionDeclaration,
	FunctionExpression,
	Identifier,
	IfStatement,
	ImportDeclaration,
	Literal,
	LogicalExpression,
	MemberExpression,
	NewExpression,
	ObjectExpression,
<<<<<<< HEAD
	ReturnStatement: Statement,
	SwitchStatement: Statement,
=======
	ReturnStatement,
	SwitchStatement,
>>>>>>> eb4c9585
	TemplateLiteral,
	ThisExpression,
	ThrowStatement,
	TryStatement: Statement,
	UnaryExpression,
	UpdateExpression,
	VariableDeclarator,
	VariableDeclaration,
	WhileStatement: Statement
};<|MERGE_RESOLUTION|>--- conflicted
+++ resolved
@@ -66,13 +66,8 @@
 	MemberExpression,
 	NewExpression,
 	ObjectExpression,
-<<<<<<< HEAD
 	ReturnStatement: Statement,
-	SwitchStatement: Statement,
-=======
-	ReturnStatement,
 	SwitchStatement,
->>>>>>> eb4c9585
 	TemplateLiteral,
 	ThisExpression,
 	ThrowStatement,
