--- conflicted
+++ resolved
@@ -39,13 +39,7 @@
 import { missingExport } from './utils/defaults';
 import Chunk from './Chunk';
 
-<<<<<<< HEAD
-export interface IdMap {[key: string]: string;}
-=======
-wrapDynamicImportPlugin(acorn);
-
 export interface IdMap { [key: string]: string; }
->>>>>>> 26d07249
 
 export interface CommentDescription {
 	block: boolean;
@@ -68,11 +62,7 @@
 
 function tryParse (module: Module, parse: IParse, acornOptions: Object) {
 	try {
-<<<<<<< HEAD
-		return parse(module.code, assign({
-=======
-		return acorn.parse(module.code, Object.assign({
->>>>>>> 26d07249
+		return parse(module.code, Object.assign({
 			ecmaVersion: 8,
 			sourceType: 'module',
 			onComment: (block: boolean, text: string, start: number, end: number) =>
