--- conflicted
+++ resolved
@@ -96,12 +96,7 @@
 			variable: Variable;
 		}
 	};
-<<<<<<< HEAD
-	dependencies: (ExternalModule | Chunk)[];
-=======
 	private dependencies: (ExternalModule | Chunk)[];
-	externalModules: ExternalModule[];
->>>>>>> aaa3238b
 	// an entry module chunk is a chunk that exactly exports the exports of
 	// an input entry point module
 	entryModule: Module;
