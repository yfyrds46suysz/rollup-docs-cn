---
title: 配置选项
---

# {{ $frontmatter.title }}

[[toc]]

## 核心功能 {#core-functionality}

### external {#external}

|  |  |
| --: | :-- |
| 类型： | `(string \| RegExp)[]\| RegExp\| string\| (id: string, parentId: string, isResolved: boolean) => boolean` |
| CLI： | `-e`/`--external <external-id,another-external-id,...>` |

该选项用于匹配需要排除在 bundle 外部的模块，它的值可以是一个接收模块 `id` 参数并返回 `true` （表示外部依赖）或 `false` （表示非外部依赖）的函数，也可以是一个模块 ID 数组或者正则表达式。除此之外，它还可以只是单个的模块 ID 或正则表达式。被匹配的模块 ID 应该满足以下条件之一：

1. 外部依赖的名称，需要和引入语句中写法完全一致。例如，如果想标记 `import "dependency.js"` 为外部依赖，就需要使用 `"dependency.js"` 作为模块 ID；而如果要标记 `import "dependency"` 为外部依赖，则使用 `"dependency"`。
2. 解析过的模块 ID（如文件的绝对路径）。

```js
// rollup.config.js
import { fileURLToPath } from 'node:url';

export default {
	//...,
	external: [
		'some-externally-required-library',
		fileURLToPath(
			new URL(
				'src/some-local-file-that-should-not-be-bundled.js',
				import.meta.url
			)
		),
		/node_modules/
	]
};
```

请注意，如果要通过 `/node_modules/` 正则表达式过滤掉包的引入，例如 `import {rollup} from 'rollup'`，需要先使用类似 [@rollup/plugin-node-resolve](https://github.com/rollup/plugins/tree/master/packages/node-resolve) 的插件，来将引入依赖解析到 `node_modules`。

当用作命令行参数时，该选项的值应该是一个以逗号分隔的模块 ID 列表：

```bash
rollup -i src/main.js ... -e foo,bar,baz
```

当该选项的值为函数时，它提供了三个参数 `(id, parent, isResolved)`，可以为你提供更细粒度的控制：

- `id` 为相关模块 id
- `parent` 为进行引入的模块 id
- `isResolved` 表示 `id` 是否已被插件等解析

当创建 `iife` 或 `umd` 格式的 bundle 时，你需要通过 [`output.globals`](#output-globals) 选项提供全局变量名，以替换掉外部引入。

如果一个相对引入，即以 `./` 或 `../` 开头，被标记为 `external`，rollup 将在内部将该模块 ID 解析为绝对路径，以便引入的不同外部模块可以合并。当写入生成的 bundle 后，这些引入模块将再次被转换为相对引入。例如：

```js
// 输入
// src/main.js （入口文件）
import x from '../external.js';
import './nested/nested.js';
console.log(x);

// src/nested/nested.js
// 如果引入依赖已存在，它将指向同一个文件
import x from '../../external.js';
console.log(x);

// 输出
// 不同的依赖将会合并
import x from '../external.js';

console.log(x);

console.log(x);
```

如果存在多个入口，rollup 会转换回相对引入的方式，就像 `output.file` 或 `output.dir` 与入口文件或所有入口文件位于相同目录。

### input {#input}

|        |                                                         |
| -----: | :------------------------------------------------------ |
| 类型： | `string \| string []\| { [entryName: string]: string }` |
|  CLI： | `-i`/`--input <filename>`                               |

该选项用于指定 bundle 的入口文件（例如，你的 `main.js`，`app.js` 或 `index.js` 文件）。如果值为一个入口文件的数组或一个将名称映射到入口文件的对象，那么它们将被打包到单独的输出 chunks。除非使用 [`output.file`](#output-file) 选项，否则生成的 chunk 名称将遵循 [`output.entryFileNames`](#output-entryfilenames) 选项设置。当该选项的值为对象形式时，对象的属性名将作为文件名中的 `[name]`，而对于值为数组形式，数组的值将作为入口文件名。

请注意，当选项的值使用对象形式时，可以通过在名称中添加 `/` 来将入口文件放入不同的子文件夹。以下例子将根据 `entry-a.js` 和 `entry-b/index.js`，产生至少两个入口 chunks，即 `index.js`文件将输出在 `entry-b` 文件夹中：

```js
// rollup.config.js
export default {
  ...,
  input: {
    a: 'src/main-a.js',
    'b/index': 'src/main-b.js'
  },
  output: {
    ...,
    entryFileNames: 'entry-[name].js'
  }
};
```

如果你想将一组文件转换为另一种格式，并同时保持文件结构和导出签名，推荐的方法是将每个文件变成一个入口文件，而不是使用 [`output.preserveModules`](#output-preservemodules)，后者可能会导出被除屑优化，并产生由插件创建的虚拟文件。你可以动态地处理，例如通过 `glob` 包。

```js
import glob from 'glob';
import path from 'node:path';
import { fileURLToPath } from 'node:url';

export default {
	input: Object.fromEntries(
		glob.sync('src/**/*.js').map(file => [
			// 这里将删除 `src/` 以及每个文件的扩展名。
			// 因此，例如 src/nested/foo.js 会变成 nested/foo
			path.relative(
				'src',
				file.slice(0, file.length - path.extname(file).length)
			),
			// 这里可以将相对路径扩展为绝对路径，例如
			// src/nested/foo 会变成 /project/src/nested/foo.js
			fileURLToPath(new URL(file, import.meta.url))
		])
	),
	output: {
		format: 'es',
		dir: 'dist'
	}
};
```

如果某些插件在 [`buildStart`](../plugin-development/index.md#this-emitfile) 钩子结束前至少生成了一个 chunk（使用 [`this.emitFile`](../plugin-development/index.md#this-emitfile)），则该选项可以省略。

当使用命令行时，多个入口只需要多次使用该选项输入。当作为第一个选项提供时，相当于不以 `--input` 为前缀：

```sh
rollup --format es --input src/entry1.js --input src/entry2.js
# 等同于
rollup src/entry1.js src/entry2.js --format es
```

可以使用 `=` 赋值来命名 chunk：

```sh
rollup main=src/entry1.js other=src/entry2.js --format es
```

可以使用引号指定包含空格的文件名：

```sh
rollup "main entry"="src/entry 1.js" "src/other entry.js" --format es
```

### output.dir {#output-dir}

|        |                        |
| -----: | :--------------------- |
| 类型： | `string`               |
|  CLI： | `-d`/`--dir <dirname>` |

该选项用于指定所有生成的 chunk 被放置在哪个目录中。如果生成一个以上的 chunk，那么这个选项是必需的。否则，可以使用 `file` 选项来代替。

### output.file {#output-file}

|        |                          |
| -----: | :----------------------- |
| 类型： | `string`                 |
|  CLI： | `-o`/`--file <filename>` |

该选项用于指定要写入的文件。如果适用的话，也可以用于生成 sourcemap。只有在生成的 chunk 不超过一个的情况下才可以使用。

### output.format {#output-format}

|        |                                   |
| -----: | :-------------------------------- |
| 类型： | `string`                          |
|  CLI： | `-f`/`--format <formatspecifier>` |
| 默认： | `"es"`                            |

该选项用于指定生成的 bundle 的格式。满足以下其中之一：

- `amd` – 异步模块加载，适用于 RequireJS 等模块加载器
- `cjs` – CommonJS，适用于 Node 环境和其他打包工具（别名：`commonjs`）
- `es` – 将 bundle 保留为 ES 模块文件，适用于其他打包工具，以及支持 `<script type=module>` 标签的浏览器。（别名：`esm`，`module`）
- `iife` – 自执行函数，适用于 `<script>` 标签（如果你想为你的应用程序创建 bundle，那么你可能会使用它）。`iife` 表示“自执行 [函数表达式](https://developer.mozilla.org/en-US/docs/Web/JavaScript/Reference/Operators/function)”
- `umd` – 通用模块定义规范，同时支持 `amd`，`cjs` 和 `iife`
- `system` – SystemJS 模块加载器的原生格式（别名：`systemjs`）

### output.globals {#output-globals}

|  |  |
| --: | :-- |
| 类型： | `{ [id: string]: string }\| ((id: string) => string)` |
| CLI： | `-g`/`--globals <external-id:variableName,another-external-id:anotherVariableName,...>` |

该选项用于在 `umd` / `iife` bundle 中，使用 `id: variableName` 键值对指定外部依赖。例如，在这样的情况下：

```js
import $ from 'jquery';
```

我们需要告诉 Rollup `jquery` 是外部依赖，`jquery` 模块的 ID 为全局变量 `$`：

```js
// rollup.config.js
export default {
  ...,
  external: ['jquery'],
  output: {
    format: 'iife',
    name: 'MyBundle',
    globals: {
      jquery: '$'
    }
  }
};

/*
var MyBundle = (function ($) {
  // 这里编辑代码
}($));
*/
```

或者，可以提供一个函数，将外部模块的 ID 变成一个全局变量名。

当作为命令行参数时，该选项的值应该是以逗号分隔的 `id:variableName` 键值对列表：

```shell
rollup -i src/main.js ... -g jquery:$,underscore:_
```

要告诉 Rollup 用全局变量替换本地文件时，请使用一个绝对路径的 ID。

```js
// rollup.config.js
import { fileURLToPath } from 'node:url';
const externalId = fileURLToPath(
	new URL(
		'src/some-local-file-that-should-not-be-bundled.js',
		import.meta.url
	)
);

export default {
	//...,
	external: [externalId],
	output: {
		format: 'iife',
		name: 'MyBundle',
		globals: {
			[externalId]: 'globalVariable'
		}
	}
};
```

### output.name {#output-name}

|        |                              |
| -----: | :--------------------------- |
| 类型： | `string`                     |
|  CLI： | `-n`/`--name <variableName>` |

对于输出格式为 `iife` / `umd` 的 bundle 来说，若想要使用全局变量名来表示你的 bundle 时，该选项是必要的。同一页面上的其他脚本可以使用这个变量名来访问你的 bundle 输出。

```js
// rollup.config.js
export default {
  ...,
  output: {
    file: 'bundle.js',
    format: 'iife',
    name: 'MyBundle'
  }
};

// var MyBundle = (function () {...
```

该选项也支持命名空间，即可以包含点 `.` 的名字。最终生成的 bundle 将包含命名空间所需要的设置。

```shell
rollup -n "a.b.c"

/* ->
this.a = this.a || {};
this.a.b = this.a.b || {};
this.a.b.c = ...
*/
```

### output.plugins {#output-plugins}

|        |                                                  |
| -----: | :----------------------------------------------- |
| 类型： | `MaybeArray<MaybePromise<OutputPlugin \| void>>` |

该选项用于指定输出插件。关于如何使用特定输出的插件，请查看 [使用输出插件](../tutorial/index.md#using-output-plugins)，关于如何编写自己的插件，请查看 [插件](../plugin-development/index.md)。对于从包中引入的插件，记得要调用引入的插件函数（即调用 `commonjs()`，而不仅仅是 `commonjs`）。返回值为假的插件将被忽略，这样可以用来灵活启用或禁用插件。嵌套的插件将扁平化。异步插件将等待和被解决。

并非所有的插件都可以通过该选项使用。`output.plugins` 仅限于在 `bundle.generate()` 或 `bundle.write()` 阶段，即在 Rollup 的主要分析完成后运行钩子的插件才可使用。如果你是一个插件作者，请查看 [输出生成钩子](../plugin-development/index.md#output-generation-hooks) 章节以了解哪些钩子可以使用。

以下是一个使用压缩插件作用于其中一个输出的例子：

```js
// rollup.config.js
import terser from '@rollup/plugin-terser';

export default {
	input: 'main.js',
	output: [
		{
			file: 'bundle.js',
			format: 'es'
		},
		{
			file: 'bundle.min.js',
			format: 'es',
			plugins: [terser()]
		}
	]
};
```

### plugins {#plugins}

|        |                                            |
| -----: | :----------------------------------------- |
| 类型： | `MaybeArray<MaybePromise<Plugin \| void>>` |

关于如何使用插件的更多信息，请查看 [使用插件](../tutorial/index.md#using-plugins)章节，关于如何编写你自己的插件，请查看 [插件](../plugin-development/index.md)章节（试试看吧，它并不像听起来那么困难，你可以通过 Rollup 插件做很多拓展）。对于从包中引入的插件，记住要调用引入的插件函数（即调用 `commonjs()`，而不仅仅是 `commonjs`）。返回值为假的插件将被忽略，这样可以用来灵活启用或禁用插件。嵌套的插件将扁平化。异步插件将等待和被解决。

```js
// rollup.config.js
import resolve from '@rollup/plugin-node-resolve';
import commonjs from '@rollup/plugin-commonjs';

const isProduction = process.env.NODE_ENV === 'production';

export default (async () => ({
	input: 'main.js',
	plugins: [
		resolve(),
		commonjs(),
		isProduction && (await import('@rollup/plugin-terser')).default()
	],
	output: {
		file: 'bundle.js',
		format: 'cjs'
	}
}))();
```

（上述例子还演示了如何使用一个异步 IIFE 和动态引入来避免引入不必要的模块，这可能会使打包过程变慢。）

## 进阶功能 {#advanced-functionality}

### cache {#cache}

|        |                          |
| -----: | :----------------------- |
| 类型： | `RollupCache \| boolean` |
| 默认： | `true`                   |

该选项用于指定之前 bundle 的 `cache` 属性。使用该设置，Rollup 将只会对改变的模块重新分析，从而加速观察模式中后续的构建。将此选项明确设置为 `false` 将阻止 bundle 生成 `cache` 属性，也将导致插件的缓存失效。

```js
const rollup = require('rollup');
let cache;

async function buildWithCache() {
	const bundle = await rollup.rollup({
		cache // 如果值为假，则忽略
		// ... 其他输入项
	});
	cache = bundle.cache; // 保存之前构建的缓存对象
	return bundle;
}

buildWithCache()
	.then(bundle => {
		// ... 操作 bundle
	})
	.then(() => buildWithCache()) // 将使用之前构建的缓存
	.then(bundle => {
		// ... 操作 bundle
	});
```

### makeAbsoluteExternalsRelative {#makeabsoluteexternalsrelative}

|  |  |
| --: | :-- |
| 类型： | `boolean\| "ifRelativeSource"` |
| CLI： | `--makeAbsoluteExternalsRelative`/`--no-makeAbsoluteExternalsRelative` |
| 默认： | `"ifRelativeSource"` |

该选项决定外部依赖的绝对路径是否应该在输出中转换为相对路径。本选项不仅适用于源文件中的绝对路径，也适用于由插件或 Rollup 核心解析出的绝对路径。

值为 `true` 时，像 `import "/Users/Rollup/project/relative.js"` 这样的外部引入将被转换为相对路径。当把绝对路径转换为相对路径时，Rollup _不考虑_ `file` 或 `dir` 选项，因为这些选项可能不存在，比如在使用 JavaScript API 的构建中。相反，它假设输出 bundle 的根目录位于 bundle 中包含的所有模块的同一父目录。比如说所有模块的公共父目录是 `"/Users/Rollup/project"`，上面的引入可能会在输出中被转换为 `import "./relative.js"`。如果输出 chunk 本身是嵌套在一个子目录中，通过设置例如 `chunkFileNames: "chunks/[name].js"`，那么引入将会转换为 `"../relative.js"`。

如上所述，这也适用于最初的相对引入，如 `import "./relative.js"`，在被 [`external`](#external) 选项标记为外部依赖之前会被解析为绝对路径。

一个常见的问题是，这种机制也会适用于像 `import "/absolute.js'"` 这样的引入，导致输出中出现意外的相对路径。

对于这种情况，设置为 `"ifRelativeSource"` 可以检查原始引入是否是相对引入，然后在输出时才将其转换为相对引入。设置为 `false` 将在输出时保持所有路径为绝对路径。

请注意，当一个相对路径使用 [`external`](#external) 选项直接标记为 "外部依赖" 时，那么它在输出时会是相同的相对路径。当它通过插件或 Rollup 核心解析，然后标记为外部依赖后，上述逻辑将适用。

### maxParallelFileOps {#maxparallelfileops}

|        |                                 |
| -----: | :------------------------------ |
| 类型： | `number`                        |
|  CLI： | `--maxParallelFileOps <number>` |
| 默认： | 20                              |

该选项限制 rollup 在读取模块或写入 chunk 时，同时能打开的文件数量。如果没有限制或者数值足够高，构建可能会失败，显示“EMFILE: Too many open files”（EMFILE：打开的文件数过多）。这取决于操作系统限制的句柄数（open file handles）大小。

### onwarn {#onwarn}

|  |  |
| --: | :-- |
| 类型： | `(warning: RollupWarning, defaultHandler: (warning: string \| RollupWarning) => void) => void;` |

该选项为一个拦截警告信息的函数。如果不提供，警告将去重并打印到控制台。当在命令行使用 [`--silent`](../command-line-interface/index.md#silent) 选项时，该选项是获取警告通知的唯一途径。

该函数接收两个参数：警告对象和默认处理函数。其中，警告对象至少有一个 `code` 和一个 `message` 属性，用于控制如何处理不同种类的警告。另外，根据不同的警告类型，警告对象上会有其他的属性。可查看 [`utils/error.ts`](https://github.com/rollup/rollup/blob/master/src/utils/error.ts) 以获得完整的错误和警告列表，以及它们的代码和属性。

```js
// rollup.config.js
export default {
	//...,
	onwarn(warning, warn) {
		// 跳过指定类型的警告
		if (warning.code === 'UNUSED_EXTERNAL_IMPORT') return;

		// 抛出其他类型的警告
		// 使用 Object.assign 拷贝 new Error(warning.message)
		// 将使命令行打印额外的信息，如警告位置
		// 和帮助 URL。
		if (warning.code === 'MISSING_EXPORT')
			throw Object.assign(new Error(), warning);

		// 使用默认处理函数兜底
		warn(warning);
	}
};
```

很多警告还具有 `loc` 和 `frame` 属性，它们可以用来定位警告来源：

```js
// rollup.config.js
export default {
  ...,
  onwarn ({ loc, frame, message }) {
    if (loc) {
      console.warn(`${loc.file} (${loc.line}:${loc.column}) ${message}`);
      if (frame) console.warn(frame);
    } else {
      console.warn(message);
    }
  }
};
```

### output.assetFileNames {#output-assetfilenames}

|        |                                               |
| -----: | :-------------------------------------------- |
| 类型： | `string\| ((assetInfo: AssetInfo) => string)` |
|  CLI： | `--assetFileNames <pattern>`                  |
| 默认： | `"assets/[name]-[hash][extname]"`             |

该选项的值是一个匹配模式，用于自定义构建结果中的静态资源名称，或者值为一个函数，对每个资源调用以返回匹配模式。这种模式支持以下的占位符：

- `[extname]`：包含点的静态资源文件扩展名，例如 `.css`。
- `[ext]`：不包含点的文件扩展名，例如 `css`。
- `[hash]`：基于静态资源内容的哈希。也可以通过例如 `[hash:10]` 设置一个特定的哈希值长度。
- `[name]`：静态资源的名称，不包含扩展名。

正斜杠 `/` 可以用来划分文件到子目录。当值为函数时，`assetInfo` 是 [`generateBundle`](../plugin-development/index.md#generatebundle) 中没有 `fileName` 的简化版本。另见[`output.chunkFileNames`](#output-chunkfilenames)，[`output.entryFileNames`](#output-entryfilenames)。

### output.banner/output.footer {#output-banner-output-footer}

|        |                                                              |
| -----: | :----------------------------------------------------------- |
| 类型： | `string \| ((chunk: ChunkInfo) => string\| Promise<string>)` |
|  CLI： | `--banner`/`--footer <text>`                                 |

该选项用于在 bundle 前或后添加一个字符串。其值也可以是一个返回 `string` 的 `Promise` 异步函数（注意：`banner` 和 `footer` 选项不会破坏 sourcemaps）。

如果该选项值为函数，参数 `chunk` 包含了额外信息，使用了与 [`generateBundle`](../plugin-development/index.md#generatebundle) 钩子相同的 `ChunkInfo` 类型，但有以下区别：

- `code` 和 `map` 没有设置，因为该 chunk 还没有被渲染。
- 所有包含哈希值的引用 chunk 文件名将包含哈希占位符。包括 `fileName`、`imports`、`importedBindings`、`dynamicImports` 和 `implicitlyLoadedBefore`。当你在该选项返回的代码中使用这样的占位符文件名或部分文件名时，Rollup 将在 `generateBundle` 之前用实际的哈希值替换掉占位符，确保哈希值反映的是最终生成的 chunk 中的实际内容，包括所有引用的文件哈希值。

`chunk` 是可变的，在这个钩子中应用的变化将传递到其他插件和生成的 bundle 中。这意味着如果你在这个钩子中增加或删除引入或导出，你应该更新 `imports`、`importedBindings` 以及 `exports`。

```js
// rollup.config.js
export default {
  ...,
  output: {
    ...,
    banner: '/* my-library version ' + version + ' */',
    footer: '/* follow me on Twitter! @rich_harris */'
  }
};
```

另见 [`output.intro/output.outro`](#output-intro-output-outro)。

### output.chunkFileNames {#output-chunkfilenames}

|        |                                                |
| -----: | :--------------------------------------------- |
| 类型： | `string \| ((chunkInfo: ChunkInfo) => string)` |
|  CLI： | `--chunkFileNames <pattern>`                   |
| 默认： | `"[name]-[hash].js"`                           |

该选项用于对代码分割中产生的 chunk 自定义命名，其值也可以是一个函数，对每个 chunk 调用以返回匹配模式。这种模式支持以下的占位符：

- `[format]`：输出（output）选项中定义的格式（format），例如 `es` 或 `cjs`。
- `[hash]`：仅基于最终生成的 chunk 内容的哈希值，其中包括 [`renderChunk`](../plugin-development/index.md#renderchunk) 中的转换部分和其依赖文件哈希值。你也可以通过例如 `[hash:10]` 设置一个特定的哈希值长度。
- `[name]`：chunk 的名称。它可以通过 [`output.manualChunks`](#output-manualchunks) 选项显示的设置，或者通过插件调用 [`this.emitFile`](../plugin-development/index.md#this-emitfile) 设置。否则，它将会根据 chunk 的内容确定。

正斜杠 `/` 可以用来划分文件到子目录。当值为函数时，`chunkInfo` 是 [`generateBundle`](../plugin-development/index.md#generatebundle) 的简化版本，其中不包含依赖于文件名的属性，且没有关于所渲染模块的信息，因为只有在文件名生成之后才会渲染。另见 [`output.assetFileNames`](#output-assetfilenames)，[`output.entryFileNames`](#output-entryfilenames)。

### output.compact {#output-compact}

|        |                            |
| -----: | :------------------------- |
| 类型： | `boolean`                  |
|  CLI： | `--compact`/`--no-compact` |
| 默认： | `false`                    |

该选项用于压缩 Rollup 产生的额外代码。请注意，这个选项不会影响用户的代码。这个选择在构建已经压缩好的代码时是很有用的。

### output.dynamicImportInCjs {#output-dynamicimportincjs}

|        |                                                  |
| -----: | :----------------------------------------------- |
| 类型： | `boolean`                                        |
|  CLI： | `--dynamicImportInCjs`/`--no-dynamicImportInCjs` |
| 默认： | `true`                                           |

虽然 CommonJS 输出最初只支持 `require(…)` 语法来引入依赖，但最近的 Node 版本也开始支持 `import(…)` 语法，这是从 CommonJS 文件中引入 ES 模块的唯一方法。如果这个选项默认值为 `true`，表示 Rollup 会在 CommonJS 输出中保持外部依赖以 `import(…)` 表达式动态引入。将值设置为 `false`，以使用 `require(…)` 语法重写动态引入。

```js
// 输入
import('external').then(console.log);

// 设置 dynamicImportInCjs 为 true 或不设置的 cjs 输出
import('external').then(console.log);

// 设置 dynamicImportInCjs 为 false 的 cjs 输出
function _interopNamespaceDefault(e) {
	var n = Object.create(null);
	if (e) {
		Object.keys(e).forEach(function (k) {
			if (k !== 'default') {
				var d = Object.getOwnPropertyDescriptor(e, k);
				Object.defineProperty(
					n,
					k,
					d.get
						? d
						: {
								enumerable: true,
								get: function () {
									return e[k];
								}
						  }
				);
			}
		});
	}
	n.default = e;
	return Object.freeze(n);
}

Promise.resolve()
	.then(function () {
		return /*#__PURE__*/ _interopNamespaceDefault(require('external'));
	})
	.then(console.log);
```

### output.entryFileNames {#output-entryfilenames}

|        |                                                |
| -----: | :--------------------------------------------- |
| 类型： | `string \| ((chunkInfo: ChunkInfo) => string)` |
|  CLI： | `--entryFileNames <pattern>`                   |
| 默认： | `"[name].js"`                                  |

该选项用于指定 chunks 的入口文件模式，其值也可以是一个函数，对每个入口 chunk 调用以返回匹配模式。这种模式支持以下的占位符：

- `[format]`：输出（output）选项中定义的格式（format），例如 `es` 或 `cjs`。
- `[hash]`：仅基于最终生成的入口 chunk 内容的哈希值，其中包括 [`renderChunk`](../plugin-development/index.md#renderchunk) 中的转换部分和其依赖文件哈希值。你也可以通过例如 `[hash:10]` 设置一个特定的哈希值长度。
- `[name]`：入口文件的文件名（不包含扩展名），除非当入口文件为对象时，才用来定义不同的名称。

正斜杠 `/` 可以用来划分文件到子目录。当值为函数时，`chunkInfo` 是 [`generateBundle`](../plugin-development/index.md#generatebundle) 的简化版本，其中不包含依赖于文件名的属性，且没有关于所渲染模块的信息，因为只有在文件名生成之后才会渲染。但是，你可以访问包含 `moduleIds` 的列表。另见 [`output.assetFileNames`](#output-assetfilenames)，[`output.chunkFileNames`](#output-chunkfilenames)。

在设置 [`output.preserveModules`](#output-preservemodules) 选项时，该模式也会生效。需要注意在这种情况下，`[name]` 将包括来自输出根路径的相对路径以及可能有原始文件的扩展名，如果它不是 `.js`、`.jsx`、`.mjs`、`.cjs`、`.ts`、`.tsx`、`.mts` 或 `.cts` 的其中之一。

### output.extend {#output-extend}

|        |                          |
| -----: | :----------------------- |
| 类型： | `boolean`                |
|  CLI： | `--extend`/`--no-extend` |
| 默认： | `false`                  |

该选项用于指定是否扩展 `umd` 或 `iife` 格式中 `name` 选项定义的全局变量。当值为 `true` 时，该全局变量将定义为 `(global.name = global.name || {})`。当值为 `false` 时，`name` 选项指定的全局变量将被覆盖为 `(global.name = {})`。

### output.externalImportAssertions {#output-externalimportassertions}

|        |                                                              |
| -----: | :----------------------------------------------------------- |
| 类型： | `boolean`                                                    |
|  CLI： | `--externalImportAssertions`/`--no-externalImportAssertions` |
| 默认： | `true`                                                       |

该选项表示如果输出格式为 `es`，是否在输出中为外部引入添加引入断言。默认情况下，断言取自输入文件，但插件可以在之后添加或删除断言。例如，`import "foo" assert {type: "json"}` 将导致相同的引入出现在输出中，除非该选项赋值为 `false`。需要注意的是，一个模块的所有引入需要有一致的断言，否则会发出警告。

### output.generatedCode {#output-generatedcode}

|  |  |
| --: | :-- |
| 类型： | `"es5" \| "es2015"\| { arrowFunctions?: boolean, constBindings?: boolean, objectShorthand?: boolean, preset?: "es5"\| "es2015", reservedNamesAsProps?: boolean, symbols?: boolean }` |
| CLI： | `--generatedCode <preset>` |
| 默认： | `"es5"` |

该选项用于制定 Rollup 可以在生成的代码中安全地使用哪些语言特性。这不会转译任何用户的代码，而只改变 Rollup 在包装器和辅助函数中使用的代码。你可以从几个预设中选择一个：

- `"es5"`：不能使用 ES2015+ 的特性，比如箭头函数，不能使用引号包裹的预留词汇作为属性名。
- `"es2015"`：使用任意 ES2015 之前的 JavaScript 特性。

#### output.generatedCode.arrowFunctions {#output-generatedcode-arrowfunctions}

|  |  |
| --: | :-- |
| 类型： | `boolean` |
| CLI： | `--generatedCode.arrowFunctions`/`--no-generatedCode.arrowFunctions` |
| 默认： | `false` |

该选项表示是否为自动生成的代码片段使用箭头函数。请注意，在某些地方，比如模块封装器，Rollup 会继续生成用小括号封装的常规函数，因为在一些 JavaScript 引擎中，这些函数会提供 [明显更好的性能](https://v8.dev/blog/preparser#pife)。

#### output.generatedCode.constBindings {#output-generatedcode-constbindings}

|  |  |
| --: | :-- |
| 类型： | `boolean` |
| CLI： | `--generatedCode.constBindings`/`--no-generatedCode.constBindings` |
| 默认： | `false` |

该选项表示在某些地方和辅助函数中使用 `const` 而不是 `var`。由于代码块的作用域，会使 Rollup 产生更有效的辅助函数。

```js
// 输入
export * from 'external';

// 设置 constBindings 为 false 的 cjs 输出
var external = require('external');

Object.keys(external).forEach(function (k) {
	if (k !== 'default' && !exports.hasOwnProperty(k))
		Object.defineProperty(exports, k, {
			enumerable: true,
			get: function () {
				return external[k];
			}
		});
});

// 设置 constBindings 为 true 的 cjs 输出
const external = require('external');

for (const k in external) {
	if (k !== 'default' && !exports.hasOwnProperty(k))
		Object.defineProperty(exports, k, {
			enumerable: true,
			get: () => external[k]
		});
}
```

#### output.generatedCode.objectShorthand {#output-generatedcode-objectshorthand}

|  |  |
| --: | :-- |
| 类型： | `boolean` |
| CLI： | `--generatedCode.objectShorthand`/`--no-generatedCode.objectShorthand` |
| 默认： | `false` |

该选项表示当属性名称与值匹配时，是否允许在对象中使用别名。

```javascript
// input
const foo = 1;
export { foo, foo as bar };

// 设置 objectShorthand 为 false 的系统输出
System.register('bundle', [], function (exports) {
	'use strict';
	return {
		execute: function () {
			const foo = 1;
			exports({ foo: foo, bar: foo });
		}
	};
});

// 设置 objectShorthand 为 true 的系统输出
System.register('bundle', [], function (exports) {
	'use strict';
	return {
		execute: function () {
			const foo = 1;
			exports({ foo, bar: foo });
		}
	};
});
```

#### output.generatedCode.preset {#output-generatedcode-preset}

|        |                           |
| -----: | :------------------------ |
| 类型： | `"es5" \| "es2015"`       |
|  CLI： | `--generatedCode <value>` |

该选项可以选择上面列出的预设之一，同时覆盖一些选项。

```js
export default {
	// ...
	output: {
		generatedCode: {
			preset: 'es2015',
			arrowFunctions: false
		}
		// ...
	}
};
```

#### output.generatedCode.reservedNamesAsProps {#output-generatedcode-reservednamesasprops}

|  |  |
| --: | :-- |
| 类型： | `boolean` |
| CLI： | `--generatedCode.reservedNamesAsProps`/`--no-generatedCode.reservedNamesAsProps` |
| 默认： | `true` |

该选项确定像 `default` 这样的预留词，是否可以在不加引号的情况下作为属性名。这将使生成的代码语法符合 ES3 标准。但是请注意，为了完全符合 ES3 标准，你可能还需要对一些内置函数进行补丁（polyfill），比如 `Object.keys` 或 `Array.prototype.forEach`。

```javascript
// 输入
const foo = null;
export { foo as void };

// 设置 reservedNamesAsProps 为 false 的 cjs 输出
const foo = null;

exports['void'] = foo;

// 设置 reservedNamesAsProps 为 true 的 cjs 输出
const foo = null;

exports.void = foo;
```

#### output.generatedCode.symbols {#output-generatedcode-symbols}

|        |                                                        |
| -----: | :----------------------------------------------------- |
| 类型： | `boolean`                                              |
|  CLI： | `--generatedCode.symbols`/`--no-generatedCode.symbols` |
| 默认： | `false`                                                |

该选项确定是否允许在自动生成的代码片断中使用 `Symbol`。目前，该选项只控制命名空间是否将 `Symbol.toStringTag` 属性设置为正确的 `Module` 值，这意味着对于一个命名空间来说，`String(namespace)` 打印为 `[object Module]`。该值又被用于某些库和框架的特征检测。

```javascript
// 输入
export const foo = 42;

// 设置 symbols 为 false 的 cjs 输出
const foo = 42;

exports.foo = foo;

// 设置 symbols 为 true 的 cjs 输出
Object.defineProperty(exports, Symbol.toStringTag, { value: 'Module' });

const foo = 42;

exports.foo = foo;
```

### output.hoistTransitiveImports {#output-hoisttransitiveimports}

|        |                                                          |
| -----: | :------------------------------------------------------- |
| 类型： | `boolean`                                                |
|  CLI： | `--hoistTransitiveImports`/`--no-hoistTransitiveImports` |
| 默认： | `true`                                                   |

默认情况下，创建多个 chunk 时，入口 chunk 的可传递引入将以空引入的形式被打包。详细信息和背景请查看 ["Why do additional imports turn up in my entry chunks when code-splitting?"](../faqs/index.md#why-do-additional-imports-turn-up-in-my-entry-chunks-when-code-splitting)。该选项的值为 `false` 将禁用此行为。当使用 [`output.preserveModules`](#output-preservemodules) 选项时，该选项会被忽略，使得永远不会取消引入。

### output.inlineDynamicImports {#output-inlinedynamicimports}

|        |                                                      |
| -----: | :--------------------------------------------------- |
| 类型： | `boolean`                                            |
|  CLI： | `--inlineDynamicImports`/`--no-inlineDynamicImports` |
| 默认： | `false`                                              |

该选项用于内联动态引入，而不是用于创建包含新 chunk 的独立 bundle。该选项只在单一输入源时发挥作用。请注意，它会影响执行顺序：如果该模块是内联动态引入，那么它将会被立即执行。

### output.interop {#output-interop}

|  |  |
| --: | :-- |
| 类型： | `"compat" \| "auto"\| "esModule"\| "default"\| "defaultOnly"\| ((id: string) => "compat"\| "auto"\| "esModule"\| "default"\| "defaultOnly")` |
| CLI： | `--interop <value>` |
| 默认： | `"default"` |

该选项用于控制 Rollup 如何处理默认值，命名空间和动态引入像 CommonJS 这样并不支持这些概念的外部依赖格式。请注意，"default" 的默认模式是模仿 NodeJS 的行为，与 TypeScript 的`esModuleInterop` 不同。要获得像 TypeScript 中的行为，需要明确地设置该值为 `"auto"`。在例子中，我们将使用 CommonJS 格式，但该互操作（interop）的选择也同样适用于 AMD、IIFE 和 UMD 目标。

为了理解不同的取值，我们假设打包以下代码为 `cjs`：

```js
import ext_default, * as external from 'external1';
console.log(ext_default, external.bar, external);
import('external2').then(console.log);
```

请记住，对于 Rollup 来说，`import * as ext_namespace from 'external'; console.log(ext_namespace.bar);` 完全等同于 `import {bar} from 'external'; console.log(bar);`，并且会打包出同样的代码。然而，在上面的例子中，命名空间对象本身也被传递给一个全局函数，这意味着我们需要它组成一个正确的对象。

- `"default"` 意为所需的值应该被视为引入模块的默认出口，就像在 NodeJS 中从 ES 模块上下文引入 CommonJS 一样。其也支持命名的引入，它们被视为默认引入的属性。为了创建命名空间对象，Rollup 注入了这些辅助函数：

  ```js
  var external = require('external1');

  function _interopNamespaceDefault(e) {
  	var n = Object.create(null);
  	if (e) {
  		Object.keys(e).forEach(function (k) {
  			if (k !== 'default') {
  				var d = Object.getOwnPropertyDescriptor(e, k);
  				Object.defineProperty(
  					n,
  					k,
  					d.get
  						? d
  						: {
  								enumerable: true,
  								get: function () {
  									return e[k];
  								}
  						  }
  				);
  			}
  		});
  	}
  	n.default = e;
  	return Object.freeze(n);
  }

  var external__namespace =
  	/*#__PURE__*/ _interopNamespaceDefault(external);
  console.log(external, external__namespace.bar, external__namespace);
  Promise.resolve()
  	.then(function () {
  		return /*#__PURE__*/ _interopNamespaceDefault(require('external2'));
  	})
  	.then(console.log);
  ```

- `"esModule"` 意为 ES 模块转译为所需模块，其中所需的值对应模块的命名空间，而默认的导出是导出对象的 `.default` 属性。这是唯一不会注入任何辅助函数的互操作类型：

  ```js
  var external = require('external1');
  console.log(external.default, external.bar, external);
  Promise.resolve()
  	.then(function () {
  		return require('external2');
  	})
  	.then(console.log);
  ```

  当使用 `esModule` 时，Rollup 不添加额外的辅助函数，并且对默认出口也支持实时绑定。

- `"auto"` 结合了 `"esModule"` 和 `"default"`，通过注入辅助函数，其包含在运行时检测所需的值是否包含 [`__esModule` 属性](#output-esmodule) 的代码。添加这个属性是 TypeScript `esModuleInterop`、Babel 和其他工具实现的一种解决方式，标志着所需值是 ES 模块编译后的命名空间：

  ```js
  var external = require('external1');

  function _interopNamespace(e) {
  	if (e && e.__esModule) return e;
  	var n = Object.create(null);
  	if (e) {
  		Object.keys(e).forEach(function (k) {
  			if (k !== 'default') {
  				var d = Object.getOwnPropertyDescriptor(e, k);
  				Object.defineProperty(
  					n,
  					k,
  					d.get
  						? d
  						: {
  								enumerable: true,
  								get: function () {
  									return e[k];
  								}
  						  }
  				);
  			}
  		});
  	}
  	n.default = e;
  	return Object.freeze(n);
  }

  var external__namespace = /*#__PURE__*/ _interopNamespace(external);
  console.log(
  	external__namespace.default,
  	external__namespace.bar,
  	external__namespace
  );
  Promise.resolve()
  	.then(function () {
  		return /*#__PURE__*/ _interopNamespace(require('external2'));
  	})
  	.then(console.log);
  ```

  注意 Rollup 是如何重复使用创建的命名空间对象来获得 `default` 导出的。如果不需要命名空间对象，Rollup 将使用一个更简单的辅助函数：

  ```js
  // 输入
  import ext_default from 'external';
  console.log(ext_default);

  // 输出
  var ext_default = require('external');

  function _interopDefault(e) {
  	return e && e.__esModule ? e : { default: e };
  }

  var ext_default__default = /*#__PURE__*/ _interopDefault(ext_default);
  console.log(ext_default__default.default);
  ```

- `compat` 等同于 `"auto"`，只是它对默认导出使用了一个稍微不同的辅助函数，其检查是否存在一个 `default` 属性而不是 `__esModule` 属性。除了 CommonJS 模块导出的属性 `"default"` 不应该是默认导出的这种罕见情况，该值通常有助于使互操作“正常工作”，因为它不依赖于特异的实现，而是使用鸭子类型（duck-typing）：

  ```js
  var external = require('external1');

  function _interopNamespaceCompat(e) {
  	if (e && typeof e === 'object' && 'default' in e) return e;
  	var n = Object.create(null);
  	if (e) {
  		Object.keys(e).forEach(function (k) {
  			if (k !== 'default') {
  				var d = Object.getOwnPropertyDescriptor(e, k);
  				Object.defineProperty(
  					n,
  					k,
  					d.get
  						? d
  						: {
  								enumerable: true,
  								get: function () {
  									return e[k];
  								}
  						  }
  				);
  			}
  		});
  	}
  	n.default = e;
  	return Object.freeze(n);
  }

  var external__namespace = /*#__PURE__*/ _interopNamespaceCompat(external);

  console.log(
  	external__namespace.default,
  	external__namespace.bar,
  	external__namespace
  );
  Promise.resolve()
  	.then(function () {
  		return /*#__PURE__*/ _interopNamespaceCompat(require('external2'));
  	})
  	.then(console.log);
  ```

  于 `"auto"` 类似，如果不需要命名空间，Rollup 将使用一个更简单的辅助函数：

  ```js
  // 输入
  import ext_default from 'external';
  console.log(ext_default);

  // 输出
  var ext_default = require('external');

  function _interopDefaultCompat(e) {
  	return e && typeof e === 'object' && 'default' in e
  		? e
  		: { default: e };
  }

  var ext_default__default =
  	/*#__PURE__*/ _interopDefaultCompat(ext_default);

  console.log(ext_default__default.default);
  ```

- `"defaultOnly"` 与 `"default"` 类似，但有以下几点区别：

  - 禁止命名引入。如果遇到这样的引入，Rollup 会抛出一个错误，即使是 `es` 和 `system` 格式。这样可以确保 `es` 版本的代码能够正确引入 Node 中的非内置 CommonJS 模块。
  - 虽然命名空间内再次输出 `export * from 'external';` 不被禁止，但会被忽略掉，并且会导致 Rollup 抛出警告，因为如果没有命名的输出，它们并不会产生影响。
  - 当一个命名空间对象生成时，Rollup 将会使用一个更简单的辅助函数。

  下面示例代码展示了 Rollup 产生的内容。注意，我们从代码中删除了 `external.bar`，否则，Rollup 会抛出一个错误，因为如上所述，这等同于一个命名引入。

  ```js
  var ext_default = require('external1');

  function _interopNamespaceDefaultOnly(e) {
  	return Object.freeze({ __proto__: null, default: e });
  }

  var ext_default__namespace =
  	/*#__PURE__*/ _interopNamespaceDefaultOnly(ext_default);
  console.log(ext_default, ext_default__namespace);
  Promise.resolve()
  	.then(function () {
  		return /*#__PURE__*/ _interopNamespaceDefaultOnly(
  			require('external2')
  		);
  	})
  	.then(console.log);
  ```

- 当值为一个函数时，Rollup 将把每个外部依赖 id 传递给这个函数，以控制每个依赖关系的互操作类型。

  例如，如果所有的依赖都是 CommonJs，下面的配置将确保只允许从 Node 内置的命名引入：

  ```js
  // rollup.config.js
  import builtins from 'builtins';
  const nodeBuiltins = new Set(builtins());

  export default {
  	// ...
  	output: {
  		// ...
  		interop(id) {
  			if (nodeBuiltins.has(id)) {
  				return 'default';
  			}
  			return 'defaultOnly';
  		}
  	}
  };
  ```

有一些额外的选项对生成互操作的代码有影响：

- 设置 [`output.externalLiveBindings`](#output-externallivebindings) 为 `false` 将生成简化的命名空间辅助函数，以及简化提取默认引入的代码。
- 设置 [`output.freeze`](#output-freeze) 为 `false` 将防止生成的互操作命名空间对象被冻结（`Object.freeze()`）。

### output.intro/output.outro {#output-intro-output-outro}

|        |                                                              |
| -----: | :----------------------------------------------------------- |
| 类型： | `string \| ((chunk: ChunkInfo) => string\| Promise<string>)` |
|  CLI： | `--intro`/`--outro <text>`                                   |

除了在特定格式中代码不同外，该选项功能和 [`output.banner/output.footer`](#output-banner-output-footer) 类似。

```js
export default {
	//...,
	output: {
		//...,
		intro: 'const ENVIRONMENT = "production";'
	}
};
```

### output.manualChunks {#output-manualchunks}

|  |  |
| --: | :-- |
| 类型： | `{ [chunkAlias: string]: string[] } \| ((id: string, {getModuleInfo, getModuleIds}) => string \| void)` |

该选项允许你创建自定义的公共 chunk。当值为对象形式时，每个属性代表一个 chunk，其中包含列出的模块及其所有依赖，除非他们已经在其他 chunk 中，否则将会是模块图（module graph）的一部分。chunk 的名称由对象属性的键决定。

请注意，列出的模块本身不一定是模块图的一部分，该特性对于使用 `@rollup/plugin-node-resolve` 包并从中使用深度引用（deep imports）是非常有用的。例如：

```javascript
({
	manualChunks: {
		lodash: ['lodash']
	}
});
```

上述例子中，即使你只是使用 `import get from 'lodash/get'` 形式引入，Rollup 也会将 lodash 的所有模块放到一个自定义 chunk 中。

当该选项值为函数形式时，每个被解析的模块都会经过该函数处理。如果函数返回字符串，那么该模块及其所有依赖将被添加到以返回字符串命名的自定义 chunk 中。例如，以下例子会创建一个命名为 `vendor` 的 chunk，它包含所有在 `node_modules` 中的依赖：

```javascript
function manualChunks(id) {
	if (id.includes('node_modules')) {
		return 'vendor';
	}
}
```

请注意，如果自定义 chunk 在使用相应模块之前触发了副作用，那么它可能改变整个应用的行为。

当 `manualChunks` 值为函数形式时，它的第二个参数是一个对象，包含 `getModuleInfo` 函数和 `getModuleIds` 函数，其工作方式与插件上下文中的 [`this.getModuleInfo`](../plugin-development/index.md#this-getmoduleinfo) 和 [`this.getModuleIds`](../plugin-development/index.md#this-getmoduleids) 相同。

该选项可以用于根据模块在模块图中的位置动态确定它应该被放在哪个自定义 chunk 中。例如，考虑有这样一个场景，有一组组件，每个组件动态引入一组已转译的依赖，即：

```js
// 在 “foo” 组件中

function getTranslatedStrings(currentLanguage) {
	switch (currentLanguage) {
		case 'en':
			return import('./foo.strings.en.js');
		case 'de':
			return import('./foo.strings.de.js');
		// ...
	}
}
```

如果有很多这样的组件一起使用，则会导致生成许多很小的动态引入 chunk：尽管我们知道由同一 chunk 引入的所有相同语言的语言文件将始终一起使用，但是 Rollup 并不知道。

下面代码将会合并所有仅由单个入口使用的相一语言文件：

```js
function manualChunks(id, { getModuleInfo }) {
	const match = /.*\.strings\.(\w+)\.js/.exec(id);
	if (match) {
		const language = match[1]; // 例如 “en”
		const dependentEntryPoints = [];

		// 在这里，我们使用 Set 一次性处理每个依赖模块
		// 它可以阻止循环依赖中的无限循环
		const idsToHandle = new Set(getModuleInfo(id).dynamicImporters);

		for (const moduleId of idsToHandle) {
			const { isEntry, dynamicImporters, importers } =
				getModuleInfo(moduleId);
			if (isEntry || dynamicImporters.length > 0)
				dependentEntryPoints.push(moduleId);

			// Set 迭代器足够智能，可以处理
			// 在迭代过程中添加元素
			for (const importerId of importers) idsToHandle.add(importerId);
		}

		// 如果仅有一个入口，那么我们会根据入口名
		// 将它放到独立的 chunk 中
		if (dependentEntryPoints.length === 1) {
			return `${
				dependentEntryPoints[0].split('/').slice(-1)[0].split('.')[0]
			}.strings.${language}`;
		}
		// 对于多个入口，我们会把它放到“共享”的 chunk 中
		if (dependentEntryPoints.length > 1) {
			return `shared.strings.${language}`;
		}
	}
}
```

### output.minifyInternalExports {#output-minifyinternalexports}

|  |  |
| --: | :-- |
| 类型： | `boolean` |
| CLI： | `--minifyInternalExports`/`--no-minifyInternalExports` |
| 默认： | 在 `es`、`system` 格式下或者 `output.compact` 值为 `true` 的情况下值为 `true`，否则为 `false` |

默认情况下，在 `es`、`system` 格式下或者 `output.compact` 值为 `true` 的情况下该选项值为 `true`，这意味着 Rollup 会尝试把内部变量导出为单个字母的变量，以便更好地压缩代码。

**示例**<br> 输入：

```js
// main.js
import './lib.js';

// lib.js
import('./dynamic.js');
export const importantValue = 42;

// dynamic.js
import { importantValue } from './lib.js';
console.log(importantValue);
```

`output.minifyInternalExports: true` 时，输出为：

```js
// main.js
import './main-5532def0.js';

// main-5532def0.js
import('./dynamic-402de2f0.js');
const importantValue = 42;

export { importantValue as i };

// dynamic-402de2f0.js
import { i as importantValue } from './main-5532def0.js';

console.log(importantValue);
```

`output.minifyInternalExports: false` 时，输出为：

```js
// main.js
import './main-5532def0.js';

// main-5532def0.js
import('./dynamic-402de2f0.js');
const importantValue = 42;

export { importantValue };

// dynamic-402de2f0.js
import { importantValue } from './main-5532def0.js';

console.log(importantValue);
```

该选项值为 `true` 时，尽管表面上会导致代码输出变大，但实际上，如果你使用了压缩工具，代码输出会更小。在这种情况下，`export { importantValue as i }` 理论上会被压缩成，比如 `export{a as i}`，甚至是 `export{i}`，但实际上输出的是 `export{ a as importantValue }`，因为压缩工具通常不会改变导出签名。

### output.paths {#output-paths}

|        |                                                        |
| -----: | :----------------------------------------------------- |
| 类型： | `{ [id: string]: string } \| ((id: string) => string)` |

该选项用于将外部依赖 ID 映射为路径。其中，外部依赖 ID 是指该选项 [无法解析](../troubleshooting/index.md#warning-treating-module-as-external-dependency) 的模块或者通过 [`external`](#external) 选项明确指定的模块。`output.paths` 提供的路径会取代模块 ID，在生成的 bundle 中使用，比如你可以从 CDN 中加载依赖：

```js
// app.js
import { selectAll } from 'd3';
selectAll('p').style('color', 'purple');
// ...

// rollup.config.js
export default {
	input: 'app.js',
	external: ['d3'],
	output: {
		file: 'bundle.js',
		format: 'amd',
		paths: {
			d3: 'https://d3js.org/d3.v4.min'
		}
	}
};

// bundle.js
define(['https://d3js.org/d3.v4.min'], function (d3) {
	d3.selectAll('p').style('color', 'purple');
	// ...
});
```

### output.preserveModules {#output-preservemodules}

|        |                                            |
| -----: | :----------------------------------------- |
| 类型： | `boolean`                                  |
|  CLI： | `--preserveModules`/`--no-preserveModules` |
| 默认： | `false`                                    |

该选项将使用原始模块名作为文件名，为所有模块创建单独的 chunk，而不是创建尽可能少的 chunk。它需要配合 [`output.dir`](#output-dir) 选项一起使用。除屑优化（Tree-shaking）仍会对没有被入口使用或者执行阶段没有副作用的文件生效，并删除不属于入口起点的未使用文件的导出。另一方面，如果插件（如 `@rollup/plugin-commonjs`）为实现某些结果而产生了额外的“虚拟”文件，这些文件将作为实际文件使用 `_virtual/fileName.js` 模式产生。

因此，如果你直接想从这些文件中引入，不建议盲目地使用这个选项将整个文件结构转换为另一种格式，因为预期的输出可能会丢失。在这种情况下，你应该把所有文件明确指定为入口，把它们添加到 [`input` 选项对象](#input) 中，可以查看那里的例子。

请注意，在转换为 `cjs` 或 `amd` 格式时，设置 [`output.exports`](#output-exports) 的值为 `auto` 可以默认把每个文件作为入口点。这意味着，例如对于 `cjs`，只包含默认导出的文件将会渲染为：

```js
// 输入 main.js
export default 42;

// 输出 main.js
('use strict');

var main = 42;

module.exports = main;
```

直接将值赋值给 `module.exports`。如果有人引入此文件，他们可以通过以下方式访问默认导出

```js
const main = require('./main.js');
console.log(main); // 42
```

与常规入口点一样，混合使用默认导出和命名导出的模块将会产生警告。你可以通过设置 `output.exports: "named"`，强制所有文件使用命名导出模式来避免出现警告。在这种情况下，可以通过导出的 `.default` 属性访问默认导出：

```js
// 输入 main.js
export default 42;

// 输出 main.js
('use strict');

Object.defineProperty(exports, '__esModule', { value: true });

var main = 42;

exports.default = main;

// 使用
const main = require('./main.js');
console.log(main.default); // 42
```

### output.preserveModulesRoot {#output-preservemodulesroot}

|        |                                          |
| -----: | :--------------------------------------- |
| 类型： | `string`                                 |
|  CLI： | `--preserveModulesRoot <directory-name>` |

当 [`output.preserveModules`](#output-preservemodules) 值为 `true` 时，输入模块的目录路径应从 [`output.dir`](#output-dir) 路径中剥离出来。

例如，给定以下配置：

```javascript
export default {
	input: ['src/module.js', `src/another/module.js`],
	output: [
		{
			format: 'es',
			dir: 'dist',
			preserveModules: true,
			preserveModulesRoot: 'src'
		}
	]
};
```

`preserveModulesRoot` 设置确保输入的模块会输出到 `dist/module.js` 和 `dist/another/module.js` 路径。

在使用 `@rollup/plugin-node-resolve` 等插件时，这个选项特别有用，它可能导致输出目录结构的变化。当第三方模块没有标记为 [`external`](#external) 时，或者在 monorepo 中多个包相互依赖时，没有标记为[`external`](#external)，都可能发生这种情况。

### output.sourcemap {#output-sourcemap}

|        |                                     |
| -----: | :---------------------------------- |
| 类型： | `boolean \| 'inline'\| 'hidden'`    |
|  CLI： | `-m`/`--sourcemap`/`--no-sourcemap` |
| 默认： | `false`                             |

如果该选项值为 `true`，那么将生成一个独立的 sourcemap 文件。如果值为 `"inline"`，那么 sourcemap 会以 data URI 的形式附加到 `output` 文件末尾。如果值为 `"hidden"`，那么它的表现和 `true` 相同，除了 bundle 文件中将没有 sourcemap 的注释。

### output.sourcemapBaseUrl {#output-sourcemapbaseurl}

|        |                            |
| -----: | :------------------------- |
| 类型： | `string`                   |
|  CLI： | `--sourcemapBaseUrl <url>` |

默认情况下，Rollup 生成的 sourcemap 使用相对 URL 路径来引用它们描述的文件。该选项可提供一个绝对基础 URL 路径，例如 `https://example.com`，sourcemap 将使用绝对 URL 路径来代替。

### output.sourcemapExcludeSources {#output-sourcemapexcludesources}

|        |                                                            |
| -----: | :--------------------------------------------------------- |
| 类型： | `boolean`                                                  |
|  CLI： | `--sourcemapExcludeSources`/`--no-sourcemapExcludeSources` |
| 默认： | `false`                                                    |

如果该选项的值为 `true`，那么实际源代码将不会被添加到 sourcemap 文件中，从而使其变得更小。

### output.sourcemapFile {#output-sourcemapfile}

|        |                                         |
| -----: | :-------------------------------------- |
| 类型： | `string`                                |
|  CLI： | `--sourcemapFile <file-name-with-path>` |

该选项用于指定生成 sourcemap 文件的位置。如果是一个绝对路径，那么 sourcemap 文件中的所有 `sources` 文件路径都相对于该路径。`map.file` 属性是 `sourcemapFile` 的基本名称，因为 sourcemap 文件一般是和其构建后的 bundle 处于同一目录。

如果 `output` 设置了值，那么 `sourcemapFile` 不是必须的，这种情况下，它的值会通过输出文件名中添加“.map”推断出来。

### output.sourcemapIgnoreList {#output-sourcemapignorelist}

|  |  |
| --: | :-- |
| 类型： | `boolean \| (relativeSourcePath: string, sourcemapPath: string) => boolean` |

该选项决定是否忽略 sourcemap 中列出的源文件，用于填充 [`x_google_ignoreList` source map 扩展](https://developer.chrome.com/blog/devtools-better-angular-debugging/#the-x_google_ignorelist-source-map-extension)。`relativeSourcePath` 是生成的 `.map` 文件到相应源文件的相对路径，而 `sourcemapPath` 是生成的 sourcemap 文件的绝对路径。

```js
import path from 'node:path';
export default {
	input: 'src/main',
	output: [
		{
			file: 'bundle.js',
			sourcemapIgnoreList: (relativeSourcePath, sourcemapPath) => {
				// 将忽略所有路径中含有 node_modules 的文件
				return relativeSourcePath.includes('node_modules');
			},
			format: 'es',
			sourcemap: true
		}
	]
};
```

当没有明确指定这个选项时，默认情况下它会把所有路径中带有 `node_modules` 的文件放在忽略列表中。你可以设置值为 `false` 来完全关闭忽略列表。

### output.sourcemapPathTransform {#output-sourcemappathtransform}

|        |                                                                 |
| -----: | :-------------------------------------------------------------- |
| 类型： | `(relativeSourcePath: string, sourcemapPath: string) => string` |

该选项用于 sourcemap 的路径转换。其中，`relativeSourcePath` 是指从生成的 `.map` 文件到相对应的源文件的相对路径，而 `sourcemapPath` 是指生成 sourcemap 文件的绝对路径。

```js
import path from 'node:path';
export default {
	input: 'src/main',
	output: [
		{
			file: 'bundle.js',
			sourcemapPathTransform: (relativeSourcePath, sourcemapPath) => {
				// 将会把相对路径替换为绝对路径
				return path.resolve(
					path.dirname(sourcemapPath),
					relativeSourcePath
				);
			},
			format: 'es',
			sourcemap: true
		}
	]
};
```

### output.validate {#output-validate}

|        |                              |
| -----: | :--------------------------- |
| 类型： | `boolean`                    |
|  CLI： | `--validate`/`--no-validate` |
| 默认： | `false`                      |

该选项用于重新解析每个生成的 chunk，以检测生成的代码是否是有效的 JavaScript 代码。这对于调试使用 [`renderChunk`](../plugin-development/index.md#renderchunk) 钩子转换代码的插件所产生的输出时很有用。

如果代码是无效的，将抛出警告。请注意，如果没有错误被抛出，你就可以检查输出代码。要把这个警告提升为错误，你可以在 [`onwarn`](#onwarn) 中查询。

### preserveEntrySignatures {#preserveentrysignatures}

|  |  |
| --: | :-- |
| 类型： | `"strict" \| "allow-extension" \| "exports-only"\| false` |
| CLI： | `--preserveEntrySignatures <strict \| allow-extension>`/`--no-preserveEntrySignatures` |
| 默认： | `"exports-only"` |

该选项用于控制 Rollup 尝试确保入口 chunk 与基础入口模块具有相同的导出。

- 如果值设置为 `"strict"`，Rollup 将在入口 chunk 中创建与相应入口模块中完全相同的导出。如果因为需要向 chunk 中添加额外的内部导出而无法这样做，那么 Rollup 将创建一个“facade”入口 chunk，它将仅从前其他 chunk 中导出必要的绑定，但不包含任何其他代码。对于库来说，推荐使用此设置。
- 值为 `"allow-extension"`，Rollup 将在入口 chunk 中创建入口模块的所有导出，但是如果有必要，还可以添加其他导出，从而避免出现“facade”入口 chunk。对于不需要严格签名的库，此设置很有意义。
- 值为 `"exports-only"`，如果入口模块有导出，它的行为就像 `"strict"`，否则就像 `"allow-extension"`。
- 值为 `false`，Rollup 不会将入口模块中的任何导出内容添加到相应的 chunk 中，甚至不包含相应的代码，除非这些导出内容在 bundle 的其他位置使用。但是，可以将内部导出添加到入口 chunks 中。对于将入口 chunks 放置在脚本标记中的 Web 应用，推荐使用该设置，因为它可以同时减少 chunks 的数量和 bundle 的大小。

**示例**<br> 输入：

```js
// main.js
import { shared } from './lib.js';
export const value = `value: ${shared}`;
import('./dynamic.js');

// lib.js
export const shared = 'shared';

// dynamic.js
import { shared } from './lib.js';
console.log(shared);
```

`preserveEntrySignatures: "strict"` 时的输出：

```js
// main.js
export { v as value } from './main-50a71bb6.js';

// main-50a71bb6.js
const shared = 'shared';

const value = `value: ${shared}`;
import('./dynamic-cd23645f.js');

export { shared as s, value as v };

// dynamic-cd23645f.js
import { s as shared } from './main-50a71bb6.js';

console.log(shared);
```

`preserveEntrySignatures: "allow-extension"` 时的输出：

```js
// main.js
const shared = 'shared';

const value = `value: ${shared}`;
import('./dynamic-298476ec.js');

export { shared as s, value };

// dynamic-298476ec.js
import { s as shared } from './main.js';

console.log(shared);
```

`preserveEntrySignatures: false` 时的输出：

```js
// main.js
import('./dynamic-39821cef.js');

// dynamic-39821cef.js
const shared = 'shared';

console.log(shared);
```

目前，为独立的入口 chunks 覆盖此设置的唯一方法，是使用插件 API 并通过 [`this.emitFile`](../plugin-development/index.md#this-emitfile) 触发这些 chunks，而不是使用 [`input`](#input) 选项。

### strictDeprecations {#strictdeprecations}

|        |                                                  |
| -----: | :----------------------------------------------- |
| 类型： | `boolean`                                        |
|  CLI： | `--strictDeprecations`/`--no-strictDeprecations` |
| 默认： | `false`                                          |

启用此选项后，当使用废弃的功能时，Rollup 将抛出错误而不是警告。此外，如果使用了在下一个主版本（major version）被标记为废弃警告的功能时，也会抛出错误。

该选项用于让插件作者等人能尽早地为即将发布的主要版本调整其插件配置。

## 慎用选项 {#danger-zone}

除非你知道自己在做什么，否则尽量别使用这些选项！

### acorn {#acorn}

|        |                |
| -----: | :------------- |
| 类型： | `AcornOptions` |

该选项用于指定要传递给 Acorn `parse` 函数的选项，比如 `allowReserved: true`。查看 [Acorn 文档](https://github.com/acornjs/acorn/tree/master/acorn#interface) 了解更多选项。

### acornInjectPlugins {#acorninjectplugins}

|        |                                                |
| -----: | :--------------------------------------------- |
| 类型： | `AcornPluginFunction \| AcornPluginFunction[]` |

该选项用于指定注入到 Acorn 中的单个插件或者插件数组。例如要支持 JSX 预发，你可以指定

```javascript
import jsx from 'acorn-jsx';

export default {
	// … 其他选项 …
	acornInjectPlugins: [jsx()]
};
```

在你的 Rollup 配置中。请注意，这与使用 Babel 不同，因为生成的输出文件仍将包含 JSX，而 Babel 会将其替换为有效的 JavaScript 代码。

### context {#context}

|        |                               |
| -----: | :---------------------------- |
| 类型： | `string`                      |
|  CLI： | `--context <contextVariable>` |
| 默认： | `undefined`                   |

默认情况下，模块的上下文（即，全局 `this`）为 `undefined`。在极少数情况下，你可能需要将其修改为其他名称，比如 `window`。

### moduleContext {#modulecontext}

|        |                                                        |
| -----: | :----------------------------------------------------- |
| 类型： | `((id: string) => string) \| { [id: string]: string }` |

与 [`context`](#context) 相同，但每个模块要么是由 `id: context` 键值对构成的对象，要么是 `id => context` 的函数。

### output.amd {#output-amd}

|  |  |
| --: | :-- |
| 类型： | `{ id?: string, autoId?: boolean, basePath?: string, define?: string }` |

注意，`id` 仅适用于单文件构建，并且不能与 `autoId` 或 `basePath` 结合使用。

#### output.amd.id {#output-amd-id}

|        |                    |
| -----: | :----------------- |
| 类型： | `string`           |
|  CLI： | `--amd.id <amdId>` |

该选项用于设置 AMD/UMD bundle 的 ID：

```js
// rollup.config.js
export default {
  ...,
  format: 'amd',
  amd: {
    id: 'my-bundle'
  }
};

// -> define('my-bundle', ['dependency'], ...
```

#### output.amd.autoId {#output-amd-autoid}

|        |                |
| -----: | :------------- |
| 类型： | `boolean`      |
|  CLI： | `--amd.autoId` |

该选项用于设置 chunk ID 的 ID（去除“.js”扩展名后）。

```js
// rollup.config.js
export default {
  ...,
  format: 'amd',
  amd: {
    autoId: true
  }
};

// -> define('main', ['dependency'], ...
// -> define('dynamic-chunk', ['dependency'], ...
```

#### output.amd.basePath {#output-amd-basepath}

|        |                  |
| -----: | :--------------- |
| 类型： | `string`         |
|  CLI： | `--amd.basePath` |

该选项用于设置预生成的 ID 前缀路径。如果构建产物将放置在另一个 AMD 项目中，而不是在根目录中，那么这个设置是有用的。

只在 [`output.amd.autoId`](#output-amd-autoid) 下生效。

```js
// rollup.config.js
export default {
  ...,
  format: 'amd',
  amd: {
    autoId: true,
    basePath: 'some/where'
  }
};

// -> define('some/where/main', ['dependency'], ...
// -> define('some/where/dynamic-chunk', ['dependency'], ...
```

#### output.amd.define {#output-amd-define}

|        |                                     |
| -----: | :---------------------------------- |
| 类型： | `string`                            |
|  CLI： | `--amd.define <defineFunctionName>` |

该选项用于指定代替 `define` 的函数名称：

```js
// rollup.config.js
export default {
  ...,
  format: 'amd',
  amd: {
    define: 'def'
  }
};

// -> def(['dependency'],...
```

#### output.amd.forceJsExtensionForImports {#output-amd-forcejsextensionforimports}

|        |                                    |
| -----: | :--------------------------------- |
| 类型： | `boolean`                          |
|  CLI： | `--amd.forceJsExtensionForImports` |
| 默认： | `false`                            |

该选项决定为生成的 chunk 和本地 AMD 模块的引入添加 `.js` 扩展名：

```js
// rollup.config.js
export default {
  ...,
  format: 'amd',
  amd: {
    forceJsExtensionForImports: true
  }
};

// -> define(['./chunk-or-local-file.js', 'dependency', 'third/dependency'],...
```

### output.esModule {#output-esmodule}

|        |                                |
| -----: | :----------------------------- |
| 类型： | `boolean \| "if-default-prop"` |
|  CLI： | `--esModule`/`--no-esModule`   |
| 默认： | `"if-default-prop"`            |

该选项用于决定是否在生成非 ES 格式导出时添加 `__esModule: true` 属性。此属性表示导出的值是 ES 模块的命名空间，并且此模块的默认导出对应于导出对象的`.default` 属性。

- 值为 `true`，当使用 [命名导出模式](#output-exports) 时将始终添加该属性，这与其他工具类似。
- 值为`"if-default-prop"`，仅当使用命名导出模式且存在默认导出时，才会添加该属性。微妙之处在于，如果没有默认导出，你的 CommonJS 版本的库使用者将获得所有命名导出作为默认导出，而不是出现错误或 `undefined`。我们选择将其设置为默认值，因为 `__esModule` 属性不是任何 JavaScript 运行时遵循的标准，并且会导致许多互操作问题，因此我们希望将其用于确实需要它的情况。
- 值为 `false`，即使默认导出会变成属性 `.default`，也不会添加该属性。

可以查看 [`output.interop`](#output-interop) 选项。

### output.exports {#output-exports}

|        |                                          |
| -----: | :--------------------------------------- |
| 类型： | `"auto" \| "default"\| "named"\| "none"` |
|  CLI： | `--exports <exportMode>`                 |
| 默认： | `'auto'`                                 |

该选项用于指定导出模式。默认是 `auto`，指根据 `input` 模块导出推测你的意图：

- `default` – 适用于只使用 `export default ...` 的情况；请注意，此操作可能会导致生成想要在与 ESM 输出可互换的 CommonJS 输出时出现问题，具体可见下文
- `named` – 适用于使用命名导出的情况
- `none` – 适用于没有导出的情况（比如，当你在构建应用而非库时）

由于这只是一个输出的转换过程，因此仅当默认导出是所有入口 chunk 的唯一导出时，你才能选择 `default`。同样地，仅当没有导出时，才能选择 `none`，否则 Rollup 将会抛出错误。

`default` 和 `named` 之间的差异会影响其他人使用你的 bundle 的方式。例如，如果该选项的值为 `default` 时，那么 CommonJS 用户可以通过以下方式使用你的库，例如：

```js
// your-lib 包入口
export default 'Hello world';

// CommonJS 消费者
/* require( "your-lib" ) 返回 "Hello World" */
const hello = require('your-lib');
```

如果该选项的值是 `named`，那么用户则通过以下方式使用你的库：

```js
// your-lib 包入口
export const hello = 'Hello world';

// CommonJS 消费者
/* require( "your-lib" ) 返回 {hello: "Hello World"} */
const hello = require('your-lib').hello;
/* 或使用解构 */
const { hello } = require('your-lib');
```

问题是，如果你使用 `named` 导出，但 _也_ 会有一个 `default` 导出，用户将不得不类似这样做来使用默认到处：

```js
// your-lib 包入口
export default 'foo';
export const bar = 'bar';

// CommonJS 消费者
/* require( "your-lib" ) 返回 {default: "foo", bar: "bar"} */
const foo = require('your-lib').default;
const bar = require('your-lib').bar;
/* 或使用解构 */
const { default: foo, bar } = require('your-lib');
```

请注意：一些工具，如 Babel、TypeScript、Webpack 和 `@rollup/plugin-commonjs`，它们能够解析 CommonJS 的 `require(...)` 调用，并将其转换为 ES 模块。如果你正在生成想要在与这些工具的 ESM 输出可互换的 CommonJS 输出，则应始终使用 `named` 导出模式。原因是这些工具中大多数默认情况下会在 `require` 中返回 ES 模块的命名空间，其中默认导出是 `.default` 属性。

换句话说，对于这些工具，你无法创建一个包接口，在该接口中 `const lib = require("your-lib")` 能够产生与 `import lib from "your-lib"` 相同的结果。但是，使用 `named` 导出模式，`const {lib} = require("your-lib")` 将与 `import {lib} from "your-lib"` 等效。

### output.externalLiveBindings {#output-externallivebindings}

|        |                                                      |
| -----: | :--------------------------------------------------- |
| 类型： | `boolean`                                            |
|  CLI： | `--externalLiveBindings`/`--no-externalLiveBindings` |
| 默认： | `true`                                               |

当该选项的值为 `false` 时，Rollup 不会为外部依赖生成支持动态绑定的代码，而是假定外部依赖永远不会改变。这使得 Rollup 会生成更多优化代码。请注意，当外部依赖存在循环引用时，该选项值为 `false` 可能会引起问题。

在大多数情况下，该选项值为 `false` 将避免 Rollup 生成多余代码的 getters，因此在很多情况下，可以使代码兼容 IE8。

例如：

```js
// 输入
export { x } from 'external';

// externalLiveBindings: true 时的 CJS 输出
var external = require('external');

Object.defineProperty(exports, 'x', {
	enumerable: true,
	get: function () {
		return external.x;
	}
});

// externalLiveBindings: false 时的 CJS 输出
var external = require('external');

exports.x = external.x;
```

### output.freeze {#output-freeze}

|        |                          |
| -----: | :----------------------- |
| 类型： | `boolean`                |
|  CLI： | `--freeze`/`--no-freeze` |
| 默认： | `true`                   |

该选项用于决定是否使用 `Object.freeze()` 冻结动态访问的引入对象的命名空间（例如 `import * as namespaceImportObject from...`）。

### output.indent {#output-indent}

|        |                          |
| -----: | :----------------------- |
| 类型： | `boolean \| string`      |
|  CLI： | `--indent`/`--no-indent` |
| 默认： | `true`                   |

该选项用于指定代码缩进的缩进字符串（在 `amd`，`iife`，`umd` 和 `system` 格式中）。它的值可以是 `false` （没有缩进）或 `true` （默认值——自动缩进）。

```js
// rollup.config.js
export default {
  ...,
  output: {
    ...,
    indent: false
  }
};
```

### output.noConflict {#output-noconflict}

|        |                                  |
| -----: | :------------------------------- |
| 类型： | `boolean`                        |
|  CLI： | `--noConflict`/`--no-noConflict` |
| 默认： | `false`                          |

该选项决定在 UMD bundle 中生成一个额外的 `noConflict` 导出。在 IIFE 场景中调用此方法时，该方法将返回打包的导出，同时将相应的全局变量恢复为其先前的值。

### output.sanitizeFileName {#output-sanitizefilename}

<<<<<<< HEAD
|        |                                                            |
| -----: | :--------------------------------------------------------- |
| 类型： | `boolean \| (string) => string`                            |
|  CLI： | `--sanitizeFileName`/`no-sanitizeFileName` Default: `true` |
=======
|          |                                            |
| -------: | :----------------------------------------- |
|    Type: | `boolean \| (string) => string`            |
|     CLI: | `--sanitizeFileName`/`no-sanitizeFileName` |
| Default: | `true`                                     |
>>>>>>> 731b4e76

该选项值为 `false` 时禁用所有 chunk 名称的清理（移除 `\0`, `?` 和 `*` 字符）。

值也可以是一个函数，以允许自定义的 chunk 名称的清理。

### output.strict {#output-strict}

|        |                          |
| -----: | :----------------------- |
| 类型： | `boolean`                |
|  CLI： | `--strict`/`--no-strict` |
| 默认： | `true`                   |

该选项用于决定是否在生成非 ES bundle 的顶部包含“use strict”用法。严格地讲，ES 模块 _总是_ 使用严格模式，所以不要无缘无故禁用该选项。

### output.systemNullSetters {#output-systemnullsetters}

|        |                                                |
| -----: | :--------------------------------------------- |
| 类型： | `boolean`                                      |
|  CLI： | `--systemNullSetters`/`--no-systemNullSetters` |
| 默认： | `true`                                         |

在导出 `system` 模块格式时，该选项将代替空的 setter 函数，以 `null` 形式简化输出。该选项仅在 SystemJS 6.3.3 及以上版本中支持。停用这个选项，可以输出旧版 SystemJS 支持的空函数。

### preserveSymlinks {#preservesymlinks}

|        |                      |
| -----: | :------------------- |
| 类型： | `boolean`            |
|  CLI： | `--preserveSymlinks` |
| 默认： | `false`              |

当该选项值为 `false` 时，引用的文件为软链接实际指向的文件。当该选项值为 `true` 时，引入的文件为软链接所在目录的文件。为了更好的解释，思考以下例子：

```js
// /main.js
import { x } from './linked.js';
console.log(x);

// /linked.js
// 这是 /nested/file.js 的软链接

// /nested/file.js
export { x } from './dep.js';

// /dep.js
export const x = 'next to linked';

// /nested/dep.js
export const x = 'next to original';
```

如果 `preserveSymlinks` 值为 `false`，那么从 `/main.js` 将会输出“next to original”，因为它将使用软链接文件的位置来解决其依赖。然而，如果 `preserveSymlinks` 值为 `true`，那么它将会输出“next to linked”，因为软链接将无法正确解析。

### shimMissingExports {#shimmissingexports}

|        |                                                  |
| -----: | :----------------------------------------------- |
| 类型： | `boolean`                                        |
|  CLI： | `--shimMissingExports`/`--no-shimMissingExports` |
| 默认： | `false`                                          |

如果该选项值为 `true`，那么从未定义绑定的文件中引入依赖时，打包不会失败。相反，将为这些绑定创建值为 `undefined` 的新变量。

### treeshake {#treeshake}

|        |                                                      |
| -----: | :--------------------------------------------------- |
| 类型： | `boolean \| TreeshakingPreset \| TreeshakingOptions` |
|  CLI： | `--treeshake`/`--no-treeshake`                       |
| 默认： | `true`                                               |

```typescript
type TreeshakingPreset = 'smallest' | 'safest' | 'recommended';

interface TreeshakingOptions {
	annotations?: boolean;
	correctVarValueBeforeDeclaration?: boolean;
	moduleSideEffects?: ModuleSideEffectsOption;
	preset?: TreeshakingPreset;
	propertyReadSideEffects?: boolean | 'always';
	tryCatchDeoptimization?: boolean;
	unknownGlobalSideEffects?: boolean;
}

type ModuleSideEffectsOption =
	| boolean
	| 'no-external'
	| string[]
	| HasModuleSideEffects;
type HasModuleSideEffects = (id: string, external: boolean) => boolean;
```

该选项用于决定是否应用除屑优化（tree-shaking），并微调除屑优化的过程。该选项的值设置为 `false` 时，Rollup 将生成更大的 bundle，但是可能会提高构建性能。你也可以从三个预设中选择一个，如果有新的选项加入，就会自动更新：

- 值为 `"smallest"`，将选择选项值以尽可能减小输出大小。这对大多数代码库都应该有效，只要你不依赖于某些模式，目前是：
  - 有副作用的 getters 只有在返回值被使用时才会被保留（[`treeshake.propertyReadSideEffects: false`](#treeshake-propertyreadsideeffects)）
  - 只有在至少使用了一个导出值的情况下，引入模块的代码才会被保留（[`treeshake.moduleSideEffects: false`](#treeshake-modulesideeffects)）
  - 你不应该打包依赖于检测损坏的内置函数的 polyfill（[`treeshake.tryCatchDeoptimization: false`](#treeshake-trycatchdeoptimization)）
  - 一些语义问题可能被吞没（[`treeshake.unknownGlobalSideEffects: false`](#treeshake-unknownglobalsideeffects)，[`treeshake.correctVarValueBeforeDeclaration: false`](#treeshake-correctvarvaluebeforedeclaration)）
- 值为 `"recommended"`，对于大多数的使用模式来说，应该可以很好地工作。虽然一些语义问题可能会被吞没（`treeshake.unknownGlobalSideEffects: false`，`treeshake.correctVarValueBeforeDeclaration: false`）
- 值为 `"safest"`，试图在提供一些基本的除屑优化功能的同时，尽可能地符合规范。
- 值为 `true`，相当于不指定该选项，并将始终选择默认值（见下文）

如果你发现由除屑优化算法造成的 bug，请给我们提 issue！将此选项的值设置为对象意味着启用除屑优化，并启用以下选项：

#### treeshake.annotations {#treeshake-annotations}

|        |                                                        |
| -----: | :----------------------------------------------------- |
| 类型： | `boolean`                                              |
|  CLI： | `--treeshake.annotations`/`--no-treeshake.annotations` |
| 默认： | `true`                                                 |

如果该选项值为 `false`，那么在确定函数调用和构造函数调用的副作用时，将会忽略纯注释的提示，比如，包含 `@__PURE__` 或 `#__PURE__` 的注释。这些注释需要紧接在调用代码之前才能生效。该选项的值设置为 `false`，以下代码将原封不动，否则以下包含 `@__PURE__` 注释的代码将被完全删除。

```javascript
/*@__PURE__*/ console.log('side-effect');

class Impure {
	constructor() {
		console.log('side-effect');
	}
}

/*@__PURE__*/ new Impure();
```

#### treeshake.correctVarValueBeforeDeclaration {#treeshake-correctvarvaluebeforedeclaration}

|  |  |
| --: | :-- |
| 类型： | `boolean` |
| CLI： | `--treeshake.correctVarValueBeforeDeclaration`/`--no-treeshake.correctVarValueBeforeDeclaration` |
| 默认： | `false` |

在某些极端情况下，如果一个变量在其声明赋值之前被访问并且未被重新赋值，那么 Rollup 可能会错误地假设该变量在整个程序中都是常量，就像下面的示例一样。但是，如果使用 `var` 声明变量，则是不正确的，因为这些变量可以在其声明之前被访问，此时它们将被定义为 `undefined`。值为 `true` 时可以确保 Rollup 不会对使用 `var` 声明的变量的值做任何假设。但请注意，这可能会对除屑优化的结果产生明显的负面影响。

```js
// 除非 treeshake.correctVarValueBeforeDeclaration === true，否则一切都将被除屑优化
let logBeforeDeclaration = false;

function logIfEnabled() {
	if (logBeforeDeclaration) {
		log();
	}

	var value = true;

	function log() {
		if (!value) {
			console.log('should be retained, value is undefined');
		}
	}
}

logIfEnabled(); // 可被移除
logBeforeDeclaration = true;
logIfEnabled(); // 需要保留，因为它展示日志
```

#### treeshake.manualPureFunctions {#treeshake-manualpurefunctions}

|        |                                           |
| -----: | :---------------------------------------- |
| 类型： | `string[]`                                |
|  CLI： | `--treeshake.manualPureFunctions <names>` |

该选项允许手动定义一个函数名列表，这些函数名应该总是被认为是“纯”的，即它们在调用时没有副作用，如改变全局状态等。检查只按名称进行。

这不仅可以帮助去除死代码，而且还可以改善 JavaScript chunk 的生成，特别是在使用 [`output.experimentalMinChunkSize`](#output-experimentalminchunksize) 时。

除了任何与该名称相匹配的函数，纯函数上的任何属性以及从纯函数返回的任何函数也将被视为纯函数，访问任何属性都不会被检查出副作用。

```js
// rollup.config.js
export default {
	treeshake: {
		preset: 'smallest',
		manualPureFunctions: ['styled', 'local']
	}
	// ...
};

// code
import styled from 'styled-components';
const local = console.log;

local(); // 去除
styled.div`
	color: blue;
`; // 去除
styled?.div(); // 去除
styled()(); // 去除
styled().div(); // 去除
```

#### treeshake.moduleSideEffects {#treeshake-modulesideeffects}

|  |  |
| --: | :-- |
| 类型： | `boolean\| "no-external"\| string[]\| (id: string, external: boolean) => boolean` |
| CLI： | `--treeshake.moduleSideEffects`/`--no-treeshake.moduleSideEffects`/`--treeshake.moduleSideEffects no-external` |
| 默认： | `true` |

如果该选项的值为 `false`，则假定像改变全局变量或不执行检查就记录等行为一样，没有引入任何内容的模块和外部依赖没有其他副作用。对于外部依赖，该选项将影响未使用的引入：

```javascript
// 输入文件
import { unused } from 'external-a';
import 'external-b';
console.log(42);
```

```javascript
// treeshake.moduleSideEffects === true 时的输出
import 'external-a';
import 'external-b';
console.log(42);
```

```javascript
// treeshake.moduleSideEffects === false 时的输出
console.log(42);
```

对于非外部依赖模块，该选项值为 `false` 时，除非来自改模块的引入被使用，否则输出中将不会包含来自该模块的任何语句：

```javascript
// 输入文件 a.js
import { unused } from './b.js';
console.log(42);

// 输入文件 b.js
console.log('side-effect');
const ignored = 'will still be removed';
```

```javascript
// treeshake.moduleSideEffects === true 时的输出
console.log('side-effect');

console.log(42);
```

```javascript
// treeshake.moduleSideEffects === false 时的输出
console.log(42);
```

该选项的值也可以是具有副作用的模块列表，或者是一个返回指定模块的函数。该选项的值为 `"no-external"` 将意味着如果可能，则仅删除外部依赖，它等同于函数 `(id, external) => !external`。

如果一个模块将此选项设置为 `false` 并从另一个模块重新导出变量，而且该变量被使用了，则扫描重新导出模块是否存在副作用的问题取决于变量的重新导出方式：

```javascript
// 输入文件 a.js
import { foo } from './b.js';
console.log(foo);

// 输入文件 b.js
// 直接重新导出将忽略副作用
export { foo } from './c.js';
console.log('this side-effect is ignored');

// 输入文件 c.js
// 非直接重新导出将包含副作用
import { foo } from './d.js';
foo.mutated = true;
console.log('this side-effect and the mutation are retained');
export { foo };

// 输入文件 d.js
export const foo = 42;
```

```javascript
// treeshake.moduleSideEffects === false 时的输出
const foo = 42;

foo.mutated = true;
console.log('this side-effect and the mutation are retained');

console.log(foo);
```

请注意，尽管名字有点误导，但此选项不会向没有副作用的模块“添加”副作用。重要的是，例如，因为你需要这个模块来跟踪依赖关系，而将空模块“包含”在 bundle 中，则插件接口允许你通过 [`resolveId`](../plugin-development/index.md#resolveid)，[`load`](../plugin-development/index.md#load) 或 [`transform`](../plugin-development/index.md#transform) 钩子将模块指定为不被除屑优化删除。

#### treeshake.preset {#treeshake-preset}

|        |                                          |
| -----: | :--------------------------------------- |
| 类型： | `"smallest" \| "safest"\| "recommended"` |
|  CLI： | `--treeshake <value>`<br>                |

该选项可以选择上面列出的预设之一，同时覆盖一些选项。

```js
export default {
	treeshake: {
		preset: 'smallest',
		propertyReadSideEffects: true
	}
	// ...
};
```

#### treeshake.propertyReadSideEffects {#treeshake-propertyreadsideeffects}

|  |  |
| --: | :-- |
| 类型： | `boolean\| 'always'` |
| CLI： | `--treeshake.propertyReadSideEffects`/`--no-treeshake.propertyReadSideEffects` |
| 默认： | `true` |

如果该选项值为 `true`，则保留未使用的属性读取，这会被 Rollup 确定为具有副作用。这包括访问 `null` 或 `undefined` 的属性，或通过属性访问触发显式 getter。请注意，这并不包括解构赋值或对象上当作函数参数传递的 getter。

如果值为 `false`，则假定读取对象的属性将永远不会有副作用。根据你的代码，禁用该属性能够显著缩小 bundle 的大小，但是如果你依赖了 getters 或非法属性访问的造成的错误，那么可能会破坏该功能。

如果值为 `'always'`，则假定所有成员属性访问，包括解构赋值，都具有副作用。建议对依赖具有副作用 getter 的代码使用此设置。它通常会导致更大的包大小，但比完全禁用 `treeshake` 更小。

```javascript
// 如果 treeshake.propertyReadSideEffects === false 将会被移除
const foo = {
	get bar() {
		console.log('effect');
		return 'bar';
	}
};
const result = foo.bar;
const illegalAccess = foo.quux.tooDeep;
```

#### treeshake.tryCatchDeoptimization {#treeshake-trycatchdeoptimization}

|  |  |
| --: | :-- |
| 类型： | `boolean` |
| CLI： | `--treeshake.tryCatchDeoptimization`/`--no-treeshake.tryCatchDeoptimization` |
| 默认： | `true` |

默认情况下，Rollup 假定在进行除屑优化时，很多运行时内置的全局变量的行为均符合最新规范，并且不会引发意外错误。为了支持，像依赖于抛出错误的特征检测工作流，Rollup 将默认禁用 try 语句中的除屑优化。如果函数参数在 try 语句中被使用，那么该参数也不会被优化处理。如果你不需要此功能，想要在 try 语句中使用除屑优化，则可以设置 `treeshake.tryCatchDeoptimization` 为 `false`。

```js
function otherFn() {
	// 尽管该函数时在 try 语句中使用，但是下列代码
	// 然会被当做无副作用而被移除
	Object.create(null);
}

function test(callback) {
	try {
		// tryCatchDeoptimization: true 时，在 try 语句块中，
		// 将保留对本来没有副作用的全局函数的调用
		Object.create(null);

		// 对其他函数的调用也被保留，但该函数的主体
		// 可能再次受到除屑优化
		otherFn();

		// 如果函数类型参数被调用，那么所有被该函数使用的
		// 参数将不会被优化
		callback();
	} catch {}
}

test(() => {
	// 将会保留
	Object.create(null);
});

// 调用将保留，但同样，otherFn 会被优化
test(otherFn);
```

#### treeshake.unknownGlobalSideEffects {#treeshake-unknownglobalsideeffects}

|  |  |
| --: | :-- |
| 类型： | `boolean` |
| CLI： | `--treeshake.unknownGlobalSideEffects`/`--no-treeshake.unknownGlobalSideEffects` |
| 默认： | `true` |

因为访问不存在的全局变量会引起错误，所以默认情况下 Rollup 保留所有对非内置全局变量的访问。该选项的值设置为 `false` 可以避免该检查。对于大多数代码库而言，这样做很可能更安全。

```js
// 输入
const jQuery = $;
const requestTimeout = setTimeout;
const element = angular.element;

// unknownGlobalSideEffects == true 时的输出
const jQuery = $;
const element = angular.element;

// unknownGlobalSideEffects == false 时的输出
const element = angular.element;
```

在这个例子中，最后一行将被始终保留，用于访问 `element` 属性，但如果 `angular` 值比如为 `null`，也可能抛出错误。为了避免这种情况的检查，可以设置 [`treeshake.propertyReadSideEffects`](#treeshake-propertyreadsideeffects) 为 `false`。

## 实验选项 {#experimental-options}

这些选项反应了尚未完全确定的新功能。因此，它们的可行性、行为和用法在次要版本（minor version）中可能发生变化。

### experimentalCacheExpiry {#experimentalcacheexpiry}

|        |                                            |
| -----: | :----------------------------------------- |
| 类型： | `number`                                   |
|  CLI： | `--experimentalCacheExpiry <numberOfRuns>` |
| 默认： | `10`                                       |

该选项用于确定在多少次执行以后，应该删除不再被插件使用的静态缓存。

### experimentalLogSideEffects {#experimentallogsideeffects}

|  |  |
| --: | :-- |
| 类型： | `boolean` |
| CLI： | `--experimentalLogSideEffects`/`--no-experimentalLogSideEffects` |
| 默认： | `false` |

该选项值为 `true` 时，将会在每个文件发现的第一个副作用打印到控制台。这对于计算哪些文件有副作用以及实际的副作用是什么非常有帮助。删除副作用可以改善除屑优化和 chunk 的生成，对于使 [`output.experimentalMinChunkSize`](#output-experimentalminchunksize) 发挥作用至关重要。

不过，该选项只记录顶层的语句。有时，例如在立即调用函数表达式的情况下，实际的副作用可能隐藏在一个嵌套表达式中。

### output.experimentalMinChunkSize {#output-experimentalminchunksize}

|        |                                     |
| -----: | :---------------------------------- |
| 类型： | `number`                            |
|  CLI： | `--experimentalMinChunkSize <size>` |
| 默认： | `0`                                 |

该选项用于为代码分割设置一个以字节为单位的最小 chunk 大小。当这个值大于 `0` 时，Rollup 将尝试把任何执行时没有副作用的 chunk，即任何只包含函数定义之类的 chunk 合并到另一个可能在类似条件下加载的块中。

这意味着生成的 bundle 可能会加载还不需要的代码，用以减少 chunk 的数量。合并后的 chunk 必须是无副作用的，这个条件可以确保不会改变行为。

但是，由于分块的工作方式，chunk 大小是在任何分块渲染插件，比如 minifiers 运行之前运行的，考虑这一点，这意味着你应该使用一个足够高的限制。

### perf {#perf}

|        |                      |
| -----: | :------------------- |
| 类型： | `boolean`            |
|  CLI： | `--perf`/`--no-perf` |
| 默认： | `false`              |

该选项用于决定是否收集打包执行耗时。当使用命令行或者配置文件时，将会展示与当前构建过程有关的详细指标。当在 [JavaScript API](../javascript-api/index.md) 中使用时，返回的 bundle 对象将包含额外的 `getTimings()` 函数，可以随时调用该函数来获取所有累计的指标。

`getTimings()` 函数返回以下对象形式：

```
{
  "# BUILD": [ 698.020877, 33979632, 45328080 ],
  "## parse modules": [ 537.509342, 16295024, 27660296 ],
  "load modules": [ 33.253778999999994, 2277104, 38204152 ],
  ...
}
```

对于每个键的值，是一个数组，其中，第一个数值表示经过的时间，第二个数值表示内存消耗的变化，第三个数值表示此步骤完成后的总内存消耗。这些步骤的顺序是通过 `Object.keys` 确定的。顶层的键以 `#` 开头，包含嵌套步骤的耗时，例如，在上面例子中，耗时 698ms 的 `# BUILD` 步骤包含了耗时 539ms 的 `## parse modules` 步骤。

## 观察选项 {#watch}

|        |                           |
| -----: | :------------------------ |
| 类型： | `WatcherOptions \| false` |
| 默认： | `{}`                      |

```typescript
interface WatcherOptions {
	buildDelay?: number;
	chokidar?: ChokidarOptions;
	clearScreen?: boolean;
	exclude?: string | RegExp | (string | RegExp)[];
	include?: string | RegExp | (string | RegExp)[];
	skipWrite?: boolean;
}
```

该选项用于指定观察模式（watch mode）的选项，或防止 Rollup 配置被观察。指定该选项为 `false`，将仅对 Rollup 使用数组配置时有效。在这种情况下，Rollup 配置将不会根据观察模式中的变更构建或重新构建，而是在 Rollup 运行时定期构建：

```js
// rollup.config.js
export default [
	{
		input: 'main.js',
		output: { file: 'bundle.cjs.js', format: 'cjs' }
	},
	{
		input: 'main.js',
		watch: false,
		output: { file: 'bundle.es.js', format: 'es' }
	}
];
```

这些选项仅在使用 `--watch` 标志或使用 `rollup.watch` 运行 Rollup 时生效。

### watch.buildDelay {#watch-builddelay}

|        |                               |
| -----: | :---------------------------- |
| 类型： | `number`                      |
|  CLI： | `--watch.buildDelay <number>` |
| 默认： | `0`                           |

该选项用于配置 Rollup 触发重新构建到执行下一次构建需要等待的时间，以毫秒为单位。默认情况下，Rollup 不会等待，但是在 chokidar 实例中配置了一个小的防抖定时器（debounce timeout）。该选项的值大于 `0` 将意味着如果配置的毫秒数没有发生变化，Rollup 只会触发一次重新构建。如果观察到多个配置变化，Rollup 将使用配置的最大构建延迟。

### watch.chokidar {#watch-chokidar}

|        |                   |
| -----: | :---------------- |
| 类型： | `ChokidarOptions` |

在观察选项中，该选项是可选对象，将传递给 [chokidar](https://github.com/paulmillr/chokidar) 实例。查阅 [chokidar 文档](https://github.com/paulmillr/chokidar#api) 以了解可用的选项。

### watch.clearScreen {#watch-clearscreen}

|        |                                                |
| -----: | :--------------------------------------------- |
| 类型： | `boolean`                                      |
|  CLI： | `--watch.clearScreen`/`--no-watch.clearScreen` |
| 默认： | `true`                                         |

该选项用于决定在触发重建是是否清除屏幕。

### watch.exclude {#watch-exclude}

|        |                                          |
| -----: | :--------------------------------------- |
| 类型： | `string \| RegExp\| (string\| RegExp)[]` |
|  CLI： | `--watch.exclude <files>`                |

该选项用于指定不需要被 watch 的文件：

```js
// rollup.config.js
export default {
  ...,
  watch: {
    exclude: 'node_modules/**'
  }
};
```

### watch.include {#watch-include}

|        |                                          |
| -----: | :--------------------------------------- |
| 类型： | `string \| RegExp\| (string\| RegExp)[]` |
|  CLI： | `--watch.include <files>`                |

该选项用于限制只能对指定文件进行观察。请注意，该选项只过滤模块图中的文件，不允许添加额外的观察文件：

```js
// rollup.config.js
export default {
  ...,
  watch: {
    include: 'src/**'
  }
};
```

### watch.skipWrite {#watch-skipwrite}

|        |                                            |
| -----: | :----------------------------------------- |
| 类型： | `boolean`                                  |
|  CLI： | `--watch.skipWrite`/`--no-watch.skipWrite` |
| 默认： | `false`                                    |

该选项用于决定是否在触发重新构建时跳过 `bundle.write()` 步骤。

## 废弃选项 {#deprecated-options}

☢️ 这些选项已经废弃，可能从未来的 Rollup 版本中移除。

### inlineDynamicImports {#inlinedynamicimports}

_请使用具有相同签名的 [`output.inlineDynamicImports`](#output-inlinedynamicimports) 选项代替。_

### manualChunks {#manualchunks}

_请使用具有相同签名的 [`output.manualChunks`](#output-manualchunks) 选项代替。_

### maxParallelFileReads {#maxparallelfilereads}

_请使用 [`maxParallelFileOps`](#maxparallelfileops) 选项代替。_

|        |                                   |
| -----: | :-------------------------------- |
| 类型： | `number`                          |
|  CLI： | `--maxParallelFileReads <number>` |
| 默认： | 20                                |

该选项限制 Rollup 在读取模块时并行打开的文件数量。如果没有限制，或者数值足够高，构建可能会失败，显示“EMFILE: Too many open files”（EMFILE：打开的文件数过多）。这取决于操作系统限制的句柄数（open file handles）大小。

### output.dynamicImportFunction {#output-dynamicimportfunction}

_请使用 [`renderDynamicImport`](../plugin-development/index.md#renderdynamicimport) 插件钩子代替。_

|        |                                  |
| -----: | :------------------------------- |
| 类型： | `string`                         |
|  CLI： | `--dynamicImportFunction <name>` |
| 默认： | `import`                         |

当输出为 ES bundle 时，该选项将会把动态引入函数重命名为该选项指定的名称。这对于使用了动态引入 polyfill 的代码非常有用，比如 [这个库](https://github.com/uupaa/dynamic-import-polyfill)。

### output.experimentalDeepDynamicChunkOptimization {#output-experimentaldeepdynamicchunkoptimization}

_该选项不再需要_

|  |  |
| --: | :-- |
| 类型： | `boolean` |
| CLI： | `--experimentalDeepDynamicChunkOptimization`/`--no-experimentalDeepDynamicChunkOptimization` |
| 默认： | `false` |

该选项是用来防止全部 chunk 优化算法带来的性能问题。由于该算法现在快得多，所以现在这个选项被 Rollup 忽略，不应该再使用。

### output.preferConst {#output-preferconst}

_请使用 [`output.generatedCode.constBindings`](#output-generatedcode-constbindings) 选项代替。_

|        |                                    |
| -----: | :--------------------------------- |
| 类型： | `boolean`                          |
|  CLI： | `--preferConst`/`--no-preferConst` |
| 默认： | `false`                            |

该选项表示在导出中使用 `const` 而不是 `var`。

### output.namespaceToStringTag {#output-namespacetostringtag}

_请使用 [`output.generatedCode.symbols`](#output-generatedcode-symbols) 选项代替。_

|        |                                                      |
| -----: | :--------------------------------------------------- |
| 类型： | `boolean`                                            |
|  CLI： | `--namespaceToStringTag`/`--no-namespaceToStringTag` |
| 默认： | `false`                                              |

该选项确定是否允许向命名空间对象添加符合规范的 `.toString()`。如果值为 `true`，

```javascript
import * as namespace from './file.js';
console.log(String(namespace));
```

将总是打印`[object Module]`。

### preserveModules {#preservemodules}

_请使用具有相同签名的 [`output.preserveModules`](#output-preservemodules) 选项代替。_<|MERGE_RESOLUTION|>--- conflicted
+++ resolved
@@ -1901,18 +1901,11 @@
 
 ### output.sanitizeFileName {#output-sanitizefilename}
 
-<<<<<<< HEAD
-|        |                                                            |
-| -----: | :--------------------------------------------------------- |
-| 类型： | `boolean \| (string) => string`                            |
-|  CLI： | `--sanitizeFileName`/`no-sanitizeFileName` Default: `true` |
-=======
-|          |                                            |
-| -------: | :----------------------------------------- |
-|    Type: | `boolean \| (string) => string`            |
-|     CLI: | `--sanitizeFileName`/`no-sanitizeFileName` |
-| Default: | `true`                                     |
->>>>>>> 731b4e76
+|        |                                            |
+| -----: | :----------------------------------------- |
+| 类型： | `boolean \| (string) => string`            |
+|  CLI： | `--sanitizeFileName`/`no-sanitizeFileName` |
+| 默认： | `true`                                     |
 
 该选项值为 `false` 时禁用所有 chunk 名称的清理（移除 `\0`, `?` 和 `*` 字符）。
 
