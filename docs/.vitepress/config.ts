--- conflicted
+++ resolved
@@ -8,143 +8,9 @@
 import { transposeTables } from './transpose-tables';
 import { buildEnd, callback, transformPageData } from './verify-anchors';
 
-<<<<<<< HEAD
-export default withMermaid(
-	defineConfig({
-		buildEnd,
-		description: '编译 JS 代码',
-		head: [
-			['link', { href: '/favicon.png', rel: 'icon', type: 'image/png' }],
-			['link', { href: '/favicon.png', rel: 'apple-touch-icon', sizes: '128x128' }],
-			['link', { href: '/manifest.json', rel: 'manifest' }],
-			['meta', { content: '#333333', name: 'theme-color' }],
-			['meta', { content: 'yes', name: 'mobile-web-app-capable' }],
-			['meta', { content: 'default', name: 'apple-mobile-web-app-status-bar-style' }],
-			['meta', { content: 'summary_large_image', name: 'twitter:card' }],
-			['meta', { content: '@rollupjs', name: 'twitter:site' }],
-			['meta', { content: '@rollupjs', name: 'twitter:creator' }],
-			['meta', { content: 'Rollup', name: 'twitter:title' }],
-			['meta', { content: 'The JavaScript module bundler', name: 'twitter:description' }],
-			['meta', { content: 'https://rollupjs.org/twitter-card.jpg', name: 'twitter:image' }]
-		],
-		markdown: {
-			anchor: {
-				callback,
-				level: 2
-			},
-			config(md) {
-				transposeTables(md);
-			},
-			linkify: false,
-			toc: {
-				level: [2, 3, 4]
-			}
-		},
-		themeConfig: {
-			algolia: {
-				apiKey: '1ad354aec09a57f18f8d9bec8a913e52',
-				appId: 'EMNHQTRZYG',
-				indexName: 'rollup_docs_CN'
-			},
-			editLink: {
-				pattern: 'https://github.com/rollup/rollup/edit/master/docs/:path',
-				text: '在 GitHub 上编辑此页'
-			},
-			footer: {
-				copyright: 'Copyright © 2015-present Rollup 社区贡献者',
-				message: '基于 MIT 协议发布'
-			},
-			logo: '/rollup-logo.svg',
-			nav: [
-				{ link: '/introduction/', text: '指南' },
-				{ link: '/repl/', text: 'repl' },
-				{ link: 'https://is.gd/rollup_chat', text: '聊天' },
-				{ link: 'https://opencollective.com/rollup', text: 'opencollective' }
-			],
-			outline: 'deep',
-			sidebar: [
-				{
-					items: [
-						{
-							link: '/introduction/',
-							text: '简介'
-						},
-						{
-							link: '/command-line-interface/',
-							text: '命令行接口'
-						},
-						{
-							link: '/javascript-api/',
-							text: 'Javascript API'
-						}
-					],
-					text: '起步'
-				},
-				{
-					items: [
-						{
-							link: '/tutorial/',
-							text: '教程'
-						},
-						{
-							link: '/es-module-syntax/',
-							text: 'ES 模块语法'
-						},
-						{
-							link: '/faqs/',
-							text: '常见问题'
-						},
-						{
-							link: '/troubleshooting/',
-							text: '故障排除'
-						},
-						{
-							link: '/migration/',
-							text: '迁移到 Rollup 3'
-						},
-						{
-							link: '/tools/',
-							text: '其它工具'
-						}
-					],
-					text: '更多信息'
-				},
-				{
-					items: [
-						{
-							link: '/configuration-options/',
-							text: '配置选项'
-						},
-						{
-							link: '/plugin-development/',
-							text: '插件开发'
-						}
-					],
-					text: 'API'
-				}
-			],
-			socialLinks: [
-				{ icon: 'github', link: 'https://github.com/rollup/rollup' },
-				{ icon: 'mastodon', link: 'https://m.webtoo.ls/@rollupjs' }
-			]
-		},
-		title: 'Rollup 中文文档',
-		transformPageData,
-		vite: {
-			optimizeDeps: { include: ['moment-mini', '@braintree/sanitize-url'] },
-			plugins: [
-				{
-					apply: 'serve',
-					enforce: 'pre',
-					name: 'replace-browser-modules',
-					resolveId(source, importer) {
-						if (importer && source.startsWith('/@fs')) {
-							return resolutions.get(source.slice(4));
-						}
-=======
 export default defineConfig({
 	buildEnd,
-	description: 'compile JS code',
+	description: '编译 JS 代码',
 	head: [
 		['link', { href: '/favicon.png', rel: 'icon', type: 'image/png' }],
 		['link', { href: '/favicon.png', rel: 'apple-touch-icon', sizes: '128x128' }],
@@ -174,23 +40,23 @@
 	},
 	themeConfig: {
 		algolia: {
-			apiKey: '233d24494bdf54811b5c3181883b5ee3',
-			appId: 'V5XQ4IDZSG',
-			indexName: 'rollupjs'
+			apiKey: '1ad354aec09a57f18f8d9bec8a913e52',
+			appId: 'EMNHQTRZYG',
+			indexName: 'rollup_docs_CN'
 		},
 		editLink: {
 			pattern: 'https://github.com/rollup/rollup/edit/master/docs/:path',
-			text: 'Edit this page on GitHub'
+			text: '在 GitHub 上编辑此页'
 		},
 		footer: {
-			copyright: 'Copyright © 2015-present Rollup contributors',
-			message: 'Released under the MIT License.'
+			copyright: 'Copyright © 2015-present Rollup 社区贡献者',
+			message: '基于 MIT 协议发布'
 		},
 		logo: '/rollup-logo.svg',
 		nav: [
-			{ link: '/introduction/', text: 'guide' },
+			{ link: '/introduction/', text: '指南' },
 			{ link: '/repl/', text: 'repl' },
-			{ link: 'https://is.gd/rollup_chat', text: 'chat' },
+			{ link: 'https://is.gd/rollup_chat', text: '聊天' },
 			{ link: 'https://opencollective.com/rollup', text: 'opencollective' }
 		],
 		outline: 'deep',
@@ -199,58 +65,57 @@
 				items: [
 					{
 						link: '/introduction/',
-						text: 'Introduction'
+						text: '简介'
 					},
 					{
 						link: '/command-line-interface/',
-						text: 'Command Line Interface'
+						text: '命令行接口'
 					},
 					{
 						link: '/javascript-api/',
 						text: 'Javascript API'
 					}
 				],
-				text: 'Getting started'
+				text: '起步'
 			},
 			{
 				items: [
 					{
 						link: '/tutorial/',
-						text: 'Tutorial'
+						text: '教程'
 					},
 					{
 						link: '/es-module-syntax/',
-						text: 'ES Module Syntax'
+						text: 'ES 模块语法'
 					},
 					{
 						link: '/faqs/',
-						text: 'Frequently Asked Questions'
+						text: '常见问题'
 					},
 					{
 						link: '/troubleshooting/',
-						text: 'Troubleshooting'
+						text: '故障排除'
 					},
 					{
 						link: '/migration/',
-						text: 'Migrating to Rollup 3'
+						text: '迁移到 Rollup 3'
 					},
 					{
 						link: '/tools/',
-						text: 'Other Tools'
+						text: '其它工具'
 					}
 				],
-				text: 'More info'
+				text: '更多信息'
 			},
 			{
 				items: [
 					{
 						link: '/configuration-options/',
-						text: 'Configuration Options'
->>>>>>> 731b4e76
+						text: '配置选项'
 					},
 					{
 						link: '/plugin-development/',
-						text: 'Plugin Development'
+						text: '插件开发'
 					}
 				],
 				text: 'API'
@@ -261,7 +126,7 @@
 			{ icon: 'mastodon', link: 'https://m.webtoo.ls/@rollupjs' }
 		]
 	},
-	title: 'Rollup',
+	title: 'Rollup 中文文档',
 	transformPageData,
 	vite: {
 		optimizeDeps: { include: ['moment-mini', '@braintree/sanitize-url'] },
